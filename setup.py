--- conflicted
+++ resolved
@@ -54,15 +54,12 @@
         packages=find_packages(where="src"),
         include_package_data=True,
         install_requires=install_requirements,
-<<<<<<< HEAD
-        extras_require={"dev": extras_require},
-=======
+        
         extras_require={
             'dev': extras_require + tests_requirements,
             'test': tests_requirements,
         },
 
->>>>>>> fbec7dd8
         zip_safe=False,
         entry_points="""
             [console_scripts]
