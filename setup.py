#!/usr/bin/env python
import os

from setuptools import setup, find_packages


if __name__ == "__main__":

    base_dir = os.path.dirname(__file__)
    src_dir = os.path.join(base_dir, "src")

    about = {}
    with open(os.path.join(src_dir, "vivarium_census_prl_synth_pop", "__about__.py")) as f:
        exec(f.read(), about)

    with open(os.path.join(base_dir, "README.rst")) as f:
        long_description = f.read()

    install_requirements = [
        "vivarium==0.10.12",
        "vivarium_public_health==0.10.17",
        "click",
        "gbd_mapping>=3.0.0, <4.0.0",
        "jinja2",
        "loguru",
        "numpy",
        "pandas",
        "scipy",
        "tables",
        "pyyaml",
        "faker==13.6.0",
    ]

    # use "pip install -e .[dev]" to install required components + extra components
<<<<<<< HEAD
    extras_require = [
        "vivarium_cluster_tools==1.3.0", "vivarium_inputs[data]==4.0.6"
    ]
=======
    extras_require = ["vivarium_cluster_tools==1.3.0", "vivarium_inputs[data]==4.0.6"]
>>>>>>> d6317df9

    setup(
        name=about["__title__"],
        version=about["__version__"],
        description=about["__summary__"],
        long_description=long_description,
        license=about["__license__"],
        url=about["__uri__"],
        author=about["__author__"],
        author_email=about["__email__"],
        package_dir={"": "src"},
        packages=find_packages(where="src"),
        include_package_data=True,
        install_requires=install_requirements,
        extras_require={"dev": extras_require},
        zip_safe=False,
        entry_points="""
            [console_scripts]
            make_artifacts=vivarium_census_prl_synth_pop.tools.cli:make_artifacts
            make_results=vivarium_census_prl_synth_pop.tools.cli:make_results
        """,
    )<|MERGE_RESOLUTION|>--- conflicted
+++ resolved
@@ -32,13 +32,10 @@
     ]
 
     # use "pip install -e .[dev]" to install required components + extra components
-<<<<<<< HEAD
     extras_require = [
-        "vivarium_cluster_tools==1.3.0", "vivarium_inputs[data]==4.0.6"
+        "vivarium_cluster_tools==1.3.0", 
+        "vivarium_inputs[data]==4.0.6",
     ]
-=======
-    extras_require = ["vivarium_cluster_tools==1.3.0", "vivarium_inputs[data]==4.0.6"]
->>>>>>> d6317df9
 
     setup(
         name=about["__title__"],
