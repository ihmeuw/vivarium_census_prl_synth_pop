--- conflicted
+++ resolved
@@ -23,7 +23,6 @@
 
 # calculated by Abie from North Carolina voter registration data
 PROBABILITY_OF_SPACE_IN_NAME = {
-<<<<<<< HEAD
     "AIAN": 0.00408,
     "Asian": 0.0086,
     "Black": 0.0041,
@@ -31,15 +30,6 @@
     "Multiracial or Other": 0.02004,
     "NHOPI": 0.02064,
     "White": 0.00347,
-}
-=======
-    'AIAN': 0.00408,
-    'Asian': 0.0086,
-    'Black': 0.0041,
-    'Latino': 0.12807,
-    'Multiracial or Other': 0.02004,
-    'NHOPI': 0.02064,
-    'White': 0.00347
 }
 
 #####################
@@ -57,5 +47,4 @@
 YEARLY_JOB_CHANGE_RATE = .5  # 50 changes per 100 py
 
 UNEMPLOYED_ID = -1
-UNTRACKED_ID = -2
->>>>>>> d3b27b31
+UNTRACKED_ID = -2