--- conflicted
+++ resolved
@@ -64,21 +64,13 @@
 @click.command()
 @click.argument("output_dir", type=click.Path(exists=True))
 @click.option(
-<<<<<<< HEAD
-    "--version",
-=======
     "-V",
     "--label-version",
->>>>>>> 53092f5e
     type=str,
     default=None,
     show_default=True,
     help="Provide a version number for final results. "
-<<<<<<< HEAD
-    "Version should follow format of 'v#_#_#'.",
-=======
     "Version should follow format of '#.#.#'.",
->>>>>>> 53092f5e
 )
 @click.option("-v", "verbose", count=True, help="Configure logging verbosity.")
 @click.option(
@@ -188,21 +180,13 @@
     configure_logging_to_terminal(verbose)
     logger.info("Creating final results directory.")
     if version is not None:
-<<<<<<< HEAD
-        expected_version_format = re.compile("v\d*_\d*_\d*")
-=======
         expected_version_format = re.compile("\d*.\d*.\d*")
->>>>>>> 53092f5e
         if expected_version_format.match(version):
             pass
         else:
             raise ValueError(
                 f"'{version}' is not of correct format. "
-<<<<<<< HEAD
-                "Format for version should be 'v#_#_#'"
-=======
                 "Format for version should be '#.#.#'"
->>>>>>> 53092f5e
             )
     raw_output_dir, final_output_dir = build_final_results_directory(output_dir, version)
     cluster_requests = {
