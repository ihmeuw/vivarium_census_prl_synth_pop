from itertools import chain
from pathlib import Path
from typing import Dict, List, Union

import pandas as pd
from loguru import logger
from vivarium import Artifact
from vivarium.framework.randomness import RandomnessStream

from vivarium_census_prl_synth_pop.constants import data_keys, metadata, paths
from vivarium_census_prl_synth_pop.constants.metadata import SUPPORTED_EXTENSIONS
from vivarium_census_prl_synth_pop.results_processing import formatter
from vivarium_census_prl_synth_pop.results_processing.addresses import (
    get_address_id_maps,
)
from vivarium_census_prl_synth_pop.results_processing.names import (
    get_employer_name_map,
    get_given_name_map,
    get_last_name_map,
    get_middle_initial_map,
)
from vivarium_census_prl_synth_pop.results_processing.ssn_and_itin import (
    do_collide_ssns,
    get_simulant_id_maps,
)
from vivarium_census_prl_synth_pop.utilities import (
    build_output_dir,
    get_all_simulation_seeds,
    write_to_disk,
)

FINAL_OBSERVERS = {
    "decennial_census_observer": {
        "simulant_id",
        "first_name",
        "middle_initial",
        "last_name",
        "age",
        "date_of_birth",
        "street_number",
        "street_name",
        "unit_number",
        "city",
        "zipcode",
        "state",
        "relation_to_household_head",
        "sex",
        "race_ethnicity",
        "guardian_1",
        "guardian_2",
        # todo: Update with additional address columns in MIC-3846
        # "guardian_1_addrress_id",
        # "guardian_2_address_id",
        "housing_type",
        "year",
    },
    "household_survey_observer_acs": {
        "simulant_id",
        "household_id",
        "first_name",
        "middle_initial",
        "last_name",
        "age",
        "date_of_birth",
        "sex",
        "street_number",
        "street_name",
        "unit_number",
        "city",
        "zipcode",
        "state",
        "guardian_1",
        "guardian_2",
        # todo: Update with additional address columns in MIC-3846
        # "guardian_1_addrress_id",
        # "guardian_2_address_id",
        "housing_type",
        "survey_date",
    },
    "household_survey_observer_cps": {
        "household_id",
        "simulant_id",
        "first_name",
        "middle_initial",
        "last_name",
        "age",
        "date_of_birth",
        "sex",
        "street_number",
        "street_name",
        "unit_number",
        "city",
        "zipcode",
        "state",
        "guardian_1",
        "guardian_2",
        # todo: Update with additional address columns in MIC-3846
        # "guardian_1_addrress_id",
        # "guardian_2_address_id",
        "housing_type",
        "survey_date",
    },
    "wic_observer": {
        "simulant_id",
        "household_id",
        "first_name",
        "middle_initial",
        "last_name",
        "age",
        "date_of_birth",
        "street_number",
        "street_name",
        "unit_number",
        "city",
        "zipcode",
        "state",
        "relation_to_household_head",
        "sex",
        "race_ethnicity",
        "guardian_1",
        "guardian_2",
        # todo: Update with additional address columns in MIC-3846
        # "guardian_1_addrress_id",
        # "guardian_2_address_id",
        "housing_type",
        "year",
    },
    "social_security_observer": {
        "simulant_id",
        "first_name",
        "middle_initial",
        "last_name",
        "date_of_birth",
        "ssn",
        "event_type",
        "event_date",
    },
    "tax_w2_observer": {
        "simulant_id",
        "first_name",
        "middle_initial",
        "last_name",
        "age",
        "date_of_birth",
        "mailing_address_street_number",
        "mailing_address_street_name",
        "mailing_address_unit_number",
        "mailing_address_city",
        "mailing_address_zipcode",
        "mailing_address_state",
        "mailing_address_po_box",
        "income",
        "employer_id",
        "employer_name",
        "employer_street_number",
        "employer_street_name",
        "employer_unit_number",
        "employer_city",
        "employer_zipcode",
        "employer_state",
        "ssn",
        "tax_form",
        "tax_year",
    },
    "tax_1040_observer": {
        "simulant_id",
        "first_name",
        "middle_initial",
        "last_name",
        "age",
        "date_of_birth",
        "mailing_address_street_number",
        "mailing_address_street_name",
        "mailing_address_unit_number",
        "mailing_address_city",
        "mailing_address_zipcode",
        "mailing_address_state",
        "mailing_address_po_box",
        "housing_type",
        "joint_filer",
        "ssn",
        "itin",
        "tax_year",
    },
    "tax_dependents_observer": {
        # Metadata is for a dependent.  This should capture each dependent/guardian pair.  Meaning that if a dependent
        # has 2 guardians, there should be a duplicate row but the guardian_id column would contain the 2 simulant_ids
        # for that dependent's guardians.
        "simulant_id",
        "first_name",
        "middle_initial",
        "last_name",
        "age",
        "date_of_birth",
        "mailing_address_street_number",
        "mailing_address_street_name",
        "mailing_address_unit_number",
        "mailing_address_city",
        "mailing_address_zipcode",
        "mailing_address_state",
        "mailing_address_po_box",
        "sex",
        "ssn",
        "tax_year",
        "guardian_id",
        "housing_type",
        "tax_year",
    },
}

PUBLIC_SAMPLE_PUMA_PROPORTION = 0.5

PUBLIC_SAMPLE_ADDRESS_PARTS = {
    "city": "Anytown",
    "state": "US",
    "zipcode": "00000",
}


def build_results(
    raw_output_dir: Union[str, Path],
    final_output_dir: Union[str, Path],
    mark_best: bool,
    test_run: bool,
    extension: str,
    public_sample: bool,
    seed: str,
    artifact_path: Union[str, Path],
):
    if mark_best and test_run:
        logger.error(
            "A test run can't be marked best. "
            "Please remove either the mark best or the test run flag."
        )
        return
    raw_output_dir = Path(raw_output_dir)
    final_output_dir = Path(final_output_dir)
    artifact_path = Path(artifact_path)
    logger.info("Performing post-processing")
    perform_post_processing(
        raw_output_dir, final_output_dir, extension, seed, artifact_path, public_sample
    )

    if test_run:
        logger.info("Test run - not marking results as latest.")
    else:
        create_results_link(final_output_dir, paths.LATEST_DIR_NAME)

    if mark_best:
        create_results_link(final_output_dir, paths.BEST_DIR_NAME)


def create_results_link(output_dir: Path, link_name: Path) -> None:
    logger.info(f"Marking results as {link_name}: {str(output_dir)}.")
    output_root_dir = output_dir.parent
    link_dir = output_root_dir / link_name
    link_dir.unlink(missing_ok=True)
    link_dir.symlink_to(output_dir, target_is_directory=True)


def perform_post_processing(
    raw_output_dir: Path,
    final_output_dir: Path,
    extension: str,
    seed: str,
    artifact_path: Path,
    public_sample: bool,
) -> None:
    # Create RandomnessStream for post-processing
    randomness = RandomnessStream(
        key="post_processing_maps",
        clock=lambda: pd.Timestamp("2020-04-01"),
        seed=0,
    )

    processed_results = load_data(raw_output_dir, seed)

    # Generate all post-processing maps to apply to raw results
    artifact = Artifact(artifact_path)
    all_seeds = get_all_simulation_seeds(raw_output_dir)
    maps = generate_maps(processed_results, artifact, randomness, seed, all_seeds)

    if public_sample:
        pumas_to_keep = (
            artifact.load(data_keys.POPULATION.HOUSEHOLDS)
            .reset_index()[["state", "puma"]]
            # Note: The value in the ACS data is the FIPS code, not the abbreviation
            .rename(columns={"state": "state_id"})
            .drop_duplicates()
            .sample(frac=PUBLIC_SAMPLE_PUMA_PROPORTION, random_state=0)
        )

        # For SSA data, we keep the simulants ever observed in that geographic area.
        simulants_to_keep = []
        for observer in FINAL_OBSERVERS:
            obs_data = processed_results[observer]
            if {"state_id", "puma"} <= set(obs_data.columns):
                obs_data = obs_data.merge(pumas_to_keep, on=["state_id", "puma"], how="inner")
                simulants_to_keep.append(obs_data["simulant_id"])

        simulants_to_keep = pd.concat(simulants_to_keep, ignore_index=True).unique()

    # Iterate through expected forms and generate them. Generate columns each of these forms need to have.
    for observer in FINAL_OBSERVERS:
        logger.info(f"Processing data for {observer}.")
        obs_data = processed_results[observer]

        if public_sample:
            if {"state_id", "puma"} <= set(obs_data.columns):
                obs_data = obs_data.merge(pumas_to_keep, on=["state_id", "puma"], how="inner")
            else:
                obs_data = obs_data[obs_data["simulant_id"].isin(simulants_to_keep)].copy()
                logger.warning(
                    f"Cannot geographic subset {observer}; using simulants ever in geographic subset."
                )

        for column in obs_data.columns:
            if column not in maps:
                continue
            for target_column_name, column_map in maps[column].items():
                if target_column_name not in FINAL_OBSERVERS[observer]:
                    continue
                obs_data[target_column_name] = obs_data[column].map(column_map)

        if observer == "tax_w2_observer":
            # For w2, we need to post-process to allow for SSN collisions in the data in cases where
            #  the simulant has no SSN but is employed (they'd need to have supplied an SSN to their employer)
            obs_data = do_collide_ssns(obs_data, maps["simulant_id"]["ssn"], randomness)

        obs_data = obs_data[list(FINAL_OBSERVERS[observer])]

        if public_sample:
            for address_prefix in ["", "mailing_address_", "employer_"]:
                for address_part, address_part_value in PUBLIC_SAMPLE_ADDRESS_PARTS.items():
                    if f"{address_prefix}{address_part}" in obs_data.columns:
                        obs_data[f"{address_prefix}{address_part}"] = address_part_value

        logger.info(f"Writing final results for {observer}.")
        obs_dir = build_output_dir(final_output_dir, subdir=observer)
        seed_ext = f"_{seed}" if seed != "" else ""
<<<<<<< HEAD
        write_to_disk(obs_data.copy(), obs_dir / f"{observer}{seed_ext}.{extension}")
=======
        write_to_disk(obs_data.copy(), obs_dir / f"{observer}{seed_ext}.hdf")
>>>>>>> 590d26f5


def load_data(raw_results_dir: Path, seed: str) -> Dict[str, pd.DataFrame]:
    # Loads in all observer outputs and stores them in a dict with observer name as keys.
    observers_results = {}
    for observer in FINAL_OBSERVERS:
        obs_dir = raw_results_dir / observer
        if seed == "":
            logger.info(f"Loading data for {obs_dir.name}")
            obs_files = sorted(
                list(chain(*[obs_dir.glob(f"*.{ext}") for ext in SUPPORTED_EXTENSIONS]))
            )
            obs_data = []
            for file in obs_files:
                df = read_datafile(file)
                df["random_seed"] = file.name.split(".")[0].split("_")[-1]
                df = formatter.format_columns(df)
                obs_data.append(df)
            obs_data = pd.concat(obs_data)
        else:
            obs_files = list(
                chain(*[obs_dir.glob(f"*_{seed}.{ext}") for ext in SUPPORTED_EXTENSIONS])
            )
            if len(obs_files) > 1:
                raise FileExistsError(
                    f"Too many files found with the given seed {seed} for observer {observer}"
                    f" - {obs_files}."
                )
            elif len(obs_files) == 0:
                raise FileNotFoundError(
                    f"No file found with the seed {seed} for observer {observer}."
                )
            obs_file = obs_files[0]
            logger.info(f"Loading data for {obs_file.name}")
            obs_data = read_datafile(obs_file)
            obs_data["random_seed"] = seed
            obs_data = formatter.format_columns(obs_data)

        observers_results[obs_dir.name] = obs_data

    return observers_results


def read_datafile(file: Path) -> pd.DataFrame:
    if ".hdf" == file.suffix:
        df = pd.read_hdf(file).reset_index()
    elif ".parquet" == file.suffix:
        df = pd.read_parquet(file).reset_index()
    else:
        raise ValueError(
            f"Supported extensions are {metadata.SUPPORTED_EXTENSIONS}. "
            f"{file.suffix[1:]} was provided."
        )
    return df


def generate_maps(
    obs_data: Dict[str, pd.DataFrame],
    artifact: Artifact,
    randomness: RandomnessStream,
    seed: str,
    all_seeds: List[str],
) -> Dict[str, Dict[str, pd.Series]]:
    """
    Parameters:
        obs_data: Dictionary of raw observer outputs with key being the observer name and the value being a dataframe.
        artifact: Artifact that contains data needed to generate values.
        randomness: RandomnessStream to use in creating maps.
        seed: vivarium random seed this is being run for
        all_seeds: list of all vivarium random seeds found in raw results folder

    Returns:
        maps: Dictionary with key being string of the name of the column to be mapped.  Example first_name_id or
          address_id.  Values for each key will be a dictionary named with the column to be mapped to as the key with a
          corresponding series containing the mapped values.
    """

    # Add column maps to mapper here
    # The key should be the index of the map and the mapping function the value
    mappers = {
        "first_name_id": get_given_name_map,
        "middle_name_id": get_middle_initial_map,
        "last_name_id": get_last_name_map,
        "address_id": get_address_id_maps,
        "employer_id": get_employer_name_map,
        "simulant_id": get_simulant_id_maps,
        "employer_address_id": get_address_id_maps,
    }
    maps = {
        column: mapper(column, obs_data, artifact, randomness, seed, all_seeds)
        for column, mapper in mappers.items()
    }
    # todo: Include with MIC-3846
    # Add guardian address details and change dict keys for address_ids map to be clear.
    # maps["guardian_1_address_id"] = {
    #   outer_k: {"uardian_1_"+ inner_k: inner_v for inner_k, inner_v in outer_v.items()}
    #   for outer_k, outer_v in maps["address_id.items()
    #   }
    # maps["guardian_2_address_id"] = {
    #   outer_k: {"uardian_2_"+ inner_k: inner_v for inner_k, inner_v in outer_v.items()}
    #   for outer_k, outer_v in maps["address_id.items()
    #   }

    return maps<|MERGE_RESOLUTION|>--- conflicted
+++ resolved
@@ -338,11 +338,7 @@
         logger.info(f"Writing final results for {observer}.")
         obs_dir = build_output_dir(final_output_dir, subdir=observer)
         seed_ext = f"_{seed}" if seed != "" else ""
-<<<<<<< HEAD
         write_to_disk(obs_data.copy(), obs_dir / f"{observer}{seed_ext}.{extension}")
-=======
-        write_to_disk(obs_data.copy(), obs_dir / f"{observer}{seed_ext}.hdf")
->>>>>>> 590d26f5
 
 
 def load_data(raw_results_dir: Path, seed: str) -> Dict[str, pd.DataFrame]:
