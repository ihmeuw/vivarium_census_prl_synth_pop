components:
    vivarium_census_prl_synth_pop:
        components:
            - Population()
<<<<<<< HEAD
=======
            - Households()
>>>>>>> 76cd25d6
            - Immigration()
            - HouseholdMigration()
            - PersonMigration()
            - HouseholdEmigration()
            - PersonEmigration()
            - Mortality()
            - Fertility()
            - Businesses()

            - DecennialCensusObserver()
            - HouseholdSurveyObserver("acs")
            - HouseholdSurveyObserver("cps")
            - WICObserver()
            - SocialSecurityObserver()
            - TaxObserver()

configuration:
    input_data:
        artifact_path: '/mnt/team/simulation_science/priv/engineering/vivarium_census_prl_synth_pop/data/artifacts/united_states_of_america.hdf'
        input_draw_number: 0
    output_data:
        results_directory: '/mnt/team/simulation_science/priv/engineering/vivarium_census_prl_synth_pop/results/'
    interpolation:
        order: 0
        extrapolate: True
    randomness:
        map_size: 1_000_000
        key_columns: ['entrance_time', 'age']
        random_seed: 0
    time:
        start:
            year: 2020
            month: 4
            day: 1
        end:
            year: 2030
            month: 5
            day: 1
        step_size: 28 # Days
    population:
        population_size: 250_000<|MERGE_RESOLUTION|>--- conflicted
+++ resolved
@@ -2,10 +2,7 @@
     vivarium_census_prl_synth_pop:
         components:
             - Population()
-<<<<<<< HEAD
-=======
             - Households()
->>>>>>> 76cd25d6
             - Immigration()
             - HouseholdMigration()
             - PersonMigration()
