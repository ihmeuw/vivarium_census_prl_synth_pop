--- conflicted
+++ resolved
@@ -14,8 +14,6 @@
     maintains a separate dataset per concrete observation class and allows for
     recording/updating on some subset of timesteps (defaults to every time step)
     and then writing out the results at the end of the sim.
-<<<<<<< HEAD
-=======
     """
 
     def __repr__(self):
@@ -91,117 +89,6 @@
         self.responses.to_hdf(self.output_dir / self.output_filename, key="responses")
 
 
-# FIXME: give this a more descriptive name (eg CensusObserver)
-class Observers:
-    # FIXME: the docstring is no longer correct; update it
->>>>>>> e3483221
-    """
-
-    def __repr__(self):
-        return "BaseObserver()"
-
-    ##############
-    # Properties #
-    ##############
-
-    @property
-    def name(self):
-        return "base_observer"
-    
-    @property
-    @abstractmethod
-    def output_filename(self):
-        pass
-
-    #################
-    # Setup methods #
-    #################
-
-    def setup(self, builder: Builder):
-<<<<<<< HEAD
-        # FIXME: move filepaths to data container
-        # FIXME: settle on output dirs
-        self.output_dir = build_output_dir(builder, subdir="results")
-        self.population_view = self.get_population_view(builder)
-        self.responses = self.get_responses()
-        
-        # Register the listener to update the responses
-        builder.event.register_listener(
-            "collect_metrics",
-            self.on_collect_metrics,
-        )
-        
-        # Register the listener for final write-out
-        builder.event.register_listener(
-        	"simulation_end",
-        	self.on_simulation_end,
-        )
-
-    @abstractmethod
-    def get_population_view(self, builder) -> PopulationView:
-        """Get the population view to be used for observations"""
-        pass
-
-    @abstractmethod
-    def get_responses(self) -> pd.DataFrame:
-        """Initializes the observation/results data structure and schema"""
-        pass
-
-    ########################
-    # Event-driven methods #
-    ########################
-
-    def on_collect_metrics(self, event: Event) -> None:
-        if self.to_observe(event):
-            self.do_observation(event)
-        
-    def to_observe(self, event: Event) -> bool:
-        """If True, will make an observation. This defaults to always True
-        (ie record at every time step) and should be overwritten in each
-        concrete observer as appropriate.
-        """
-        return True
-
-    @abstractmethod
-    def do_observation(self) -> None:
-        """Define the observations in the concrete class"""
-        pass
-=======
-        self.start_date = builder.configuration.time.start
-        self.end_date = builder.configuration.time.end
-        self.clock = builder.time.clock()
-        self.counter = 0
-        # FIXME: Are these the correct output locations?
-        self.output_path = build_output_dir(builder, subdir="population_table") / "state_table.hdf"
-        self.decennial_path = build_output_dir(builder, subdir="population_table") / "decennial_census.hdf"
-
-        self.randomness = builder.randomness.get_stream(self.name)
-        self.population_view = builder.population.get_view(columns=[])
-        self.response_probability_decennial = builder.lookup.build_table(
-            data=data_values.RESPONSE_PROBABILITY_DECENNIAL
-        )
-
-        # FIXME: register to happen "on_collect_metrics" (end of time step)
-        builder.event.register_listener("time_step__prepare", self.on_time_step__prepare)
-        builder.event.register_listener("simulation_end", self.on_simulation_end)
-
-    def on_time_step__prepare(self, event: Event) -> None:
-        if self.counter == 0:
-            start_date_str = (
-                f"ymd_{self.start_date.year}_{self.start_date.month}_{self.start_date.day}"
-            )
-            state_table = self.population_view.get(event.index)
-            state_table.to_hdf(self.output_path, start_date_str)
-        self.counter += 1
-        if (self.clock().year % 10 == 0) & (self.clock().month == 4):
-            if self.clock().day < 29:  # because we only want one observation in April
-                self.decennial_census(event, hdf_key=f"year_{self.clock().year}")
->>>>>>> e3483221
-
-    def on_simulation_end(self, event: Event) -> None:
-        self.responses.to_hdf(self.output_dir / self.output_filename, key="responses")
-
-
 class CensusObserver(BaseObserver):
     """TODO: docstring
     """
@@ -209,7 +96,6 @@
         self.census_date = pd.Timestamp(census_date)
         self.census_date_str = self.census_date.strftime('%Y_%m_%d')
 
-<<<<<<< HEAD
     def __repr__(self):
         return f"CensusObserver({self.census_date_str})"
 
@@ -246,7 +132,4 @@
 
         # TODO: include additional columns specified in MIC-3642
 
-        self.responses = pd.concat([self.responses, pop])
-=======
-        respondents.to_hdf(self.decennial_path, hdf_key)
->>>>>>> e3483221
+        self.responses = pd.concat([self.responses, pop])