from typing import Dict

import pandas as pd
from vivarium.framework.engine import Builder
from vivarium.framework.event import Event
from vivarium.framework.values import Pipeline

from vivarium_census_prl_synth_pop.components.synthetic_pii import (
    update_address_and_zipcode,
)
from vivarium_census_prl_synth_pop.constants import data_values, paths
from vivarium_census_prl_synth_pop.utilities import filter_by_rate


class PersonMigration:
    """
    - needs to be able to update a household_id (to an existing id)
    - needs to be able to update a relationship to head of household (to other nonrelative)
    - on_time_step, needs to be able to look up probability of moving and determine if moving
    - needs to be able to choose a new household at random
    ASSUMPTIONS:
    - head of household never moves to new household_id
    """

    def __repr__(self) -> str:
        return "PersonMigration()"

    ##############
    # Properties #
    ##############

    @property
    def name(self):
        return "person_migration"

    #################
    # Setup methods #
    #################

    def setup(self, builder: Builder):
        self.randomness = builder.randomness.get_stream(self.name)
        self.addresses = builder.components.get_component("Address")
        self.columns_needed = [
            "household_id",
            "relation_to_household_head",
            "address",
            "zipcode",
            "exit_time",
            "tracked",
            "housing_type",
        ]
        self.population_view = builder.population.get_view(self.columns_needed)

        move_rate_data = builder.lookup.build_table(
            data=pd.read_csv(
                paths.HOUSEHOLD_MOVE_RATE_PATH,
                usecols=[
                    "sex",
                    "race_ethnicity",
                    "age_start",
                    "age_end",
                    "person_rate",
                    "housing_type",
                ],
            ),
            key_columns=["sex", "race_ethnicity", "housing_type"],
            parameter_columns=["age"],
            value_columns=["person_rate"],
        )
        self.person_move_rate = builder.value.register_rate_producer(
            f"{self.name}.move_rate", source=move_rate_data
        )
        proportion_simulants_leaving_country_data = builder.lookup.build_table(
            data=data_values.PROPORTION_PERSONS_LEAVING_COUNTRY
        )
        self.proportion_simulants_leaving_country = builder.value.register_rate_producer(
            "proportion_simulants_leaving_country",
            source=proportion_simulants_leaving_country_data,
        )

        builder.event.register_listener("time_step", self.on_time_step)

    ########################
    # Event-driven methods #
    ########################

    def on_time_step(self, event: Event) -> None:
        """
        Determines which simulants will move to a new household
        Moves those simulants to a new household_id
        Assigns those simulants relationship to head of household 'Other nonrelative'
        """

        persons = self.population_view.get(event.index)
        non_household_heads = persons.loc[
            persons.relation_to_household_head != "Reference person"
        ]

        # Get subsets of possible simulants that can move
        persons_who_move_idx = self.randomness.filter_for_rate(
            non_household_heads.index,
            self.person_move_rate(non_household_heads.index),
            "all_movers",
        )
        # Find simulants that move out of the country and those that move domestically
        abroad_movers_idx = filter_by_rate(
            persons_who_move_idx,
            self.randomness,
            self.proportion_simulants_leaving_country,
            "abroad_movers",
        )
        domestic_movers_idx = persons.loc[
            persons.index.isin(persons_who_move_idx.difference(abroad_movers_idx))
        ].index
        # Process simulants moving abroad
        if len(abroad_movers_idx) > 0:
            persons.loc[abroad_movers_idx, "exit_time"] = event.time
            persons.loc[abroad_movers_idx, "tracked"] = False

        # Get series of new household_ids the domestic_movers_idx will move to
        new_households = self._get_new_household_ids(persons, domestic_movers_idx)

        # get address and zipcode corresponding to selected households
        new_household_data = (
            self.population_view.subview(["household_id", "address", "zipcode"])
            .get(index=event.index)
            .drop_duplicates()
        )
        new_household_data = new_household_data.loc[
            new_household_data.household_id.isin(new_households)
        ]

        # create map from household_ids to addresses and zipcodes
        new_household_data["household_id"] = new_household_data["household_id"].astype(int)
        new_household_data_map = new_household_data.set_index("household_id")

        # update household data for domestic movers
        persons.loc[domestic_movers_idx, "household_id"] = new_households
        persons = update_address_and_zipcode(
            df=persons,
            rows_to_update=domestic_movers_idx,
            id_key=new_households,
            address_map=new_household_data_map["address"],
            zipcode_map=new_household_data_map["zipcode"],
        )

        # update relation to head of household data
        persons.loc[domestic_movers_idx, "relation_to_household_head"] = "Other nonrelative"
        persons.loc[
            (persons.index.isin(domestic_movers_idx))
            & (
                persons["household_id"].isin(
                    data_values.NONINSTITUTIONAL_GROUP_QUARTER_IDS.values()
                )
            ),
            "relation_to_household_head",
        ] = "Noninstitutionalized GQ pop"
        persons.loc[
            (persons.index.isin(domestic_movers_idx))
            & (
                persons["household_id"].isin(
                    data_values.INSTITUTIONAL_GROUP_QUARTER_IDS.values()
                )
            ),
            "relation_to_household_head",
        ] = "Institutionalized GQ pop"

        # Update housing type
        persons.loc[
            (persons.index.isin(domestic_movers_idx))
            & (persons["household_id"].isin(data_values.GQ_HOUSING_TYPE_MAP.keys())),
            "housing_type",
        ] = persons["household_id"].map(data_values.GQ_HOUSING_TYPE_MAP)
        persons.loc[
            (persons.index.isin(domestic_movers_idx))
            & (~persons["household_id"].isin(data_values.GQ_HOUSING_TYPE_MAP.keys())),
            "housing_type",
        ] = "Standard"

        self.population_view.update(persons)

    ##################
    # Helper methods #
    ##################

    def _get_new_household_ids(self, pop: pd.DataFrame, sims_who_move: pd.Index) -> pd.Series:
        households = pop["household_id"]
        all_household_ids = list(
            households.squeeze().drop_duplicates()
        )  # all household_ids in simulation
<<<<<<< HEAD

        new_household_ids = pop.loc[
            sims_who_move, "household_id"
        ].copy()  # People who move household_ids

        additional_seed = 0
        while (new_household_ids == pop.loc[sims_who_move, "household_id"]).any():
            unchanged_households = new_household_ids == pop.loc[sims_who_move, "household_id"]
=======

        new_household_ids = pop.loc[
            sims_who_move, "household_id"
        ].copy()  # People who move household_ids
        old_household_ids = new_household_ids.copy()
        additional_seed = 0
        while (new_household_ids == old_household_ids).any():
            unchanged_households = new_household_ids == old_household_ids
>>>>>>> 6b89c924
            new_household_ids[unchanged_households] = self.randomness.choice(
                new_household_ids.loc[unchanged_households].index,
                all_household_ids,
                additional_key=f"newHousehold_ids_{additional_seed}",
            )
            # Some sims can move to the same house from randomness
            additional_seed += 1

        return pd.Series(new_household_ids)<|MERGE_RESOLUTION|>--- conflicted
+++ resolved
@@ -188,7 +188,6 @@
         all_household_ids = list(
             households.squeeze().drop_duplicates()
         )  # all household_ids in simulation
-<<<<<<< HEAD
 
         new_household_ids = pop.loc[
             sims_who_move, "household_id"
@@ -197,16 +196,6 @@
         additional_seed = 0
         while (new_household_ids == pop.loc[sims_who_move, "household_id"]).any():
             unchanged_households = new_household_ids == pop.loc[sims_who_move, "household_id"]
-=======
-
-        new_household_ids = pop.loc[
-            sims_who_move, "household_id"
-        ].copy()  # People who move household_ids
-        old_household_ids = new_household_ids.copy()
-        additional_seed = 0
-        while (new_household_ids == old_household_ids).any():
-            unchanged_households = new_household_ids == old_household_ids
->>>>>>> 6b89c924
             new_household_ids[unchanged_households] = self.randomness.choice(
                 new_household_ids.loc[unchanged_households].index,
                 all_household_ids,
