--- conflicted
+++ resolved
@@ -1,12 +1,9 @@
 import pandas as pd
 from vivarium.framework.engine import Builder
 from vivarium.framework.event import Event
-<<<<<<< HEAD
 from vivarium.framework.randomness import RESIDUAL_CHOICE
 from vivarium.framework.utilities import from_yearly
 from vivarium.framework.values import Pipeline
-=======
->>>>>>> f4bf2942
 
 from vivarium_census_prl_synth_pop.constants import data_values, paths
 from vivarium_census_prl_synth_pop.utilities import filter_by_rate
@@ -92,10 +89,6 @@
         """
 
         pop = self.population_view.get(event.index)
-<<<<<<< HEAD
-=======
-        non_household_heads = pop.loc[pop.relation_to_household_head != "Reference person"]
->>>>>>> f4bf2942
 
         # Get subsets of simulants that do each move type on this timestep
         move_type_probabilities = self.person_move_probabilities(pop.index)
@@ -104,21 +97,11 @@
             choices=move_type_probabilities.columns,
             p=move_type_probabilities.values,
         )
-<<<<<<< HEAD
 
         domestic_movers_idx = pop.index[move_types_chosen != "no_move"]
 
         # TODO: Handle move types correctly -- this is code from the previous migration implementation
         # which only had a single type of individual move.
-=======
-        domestic_movers_idx = pop.loc[
-            pop.index.isin(persons_who_move_idx.difference(abroad_movers_idx))
-        ].index
-        # Process simulants moving abroad
-        if len(abroad_movers_idx) > 0:
-            pop.loc[abroad_movers_idx, "exit_time"] = event.time
-            pop.loc[abroad_movers_idx, "tracked"] = False
->>>>>>> f4bf2942
 
         # Get series of new household_ids the domestic_movers_idx will move to
         new_households = self._get_new_household_ids(pop, domestic_movers_idx)
@@ -133,14 +116,6 @@
 
         # update household data for domestic movers
         pop.loc[domestic_movers_idx, "household_id"] = new_households
-<<<<<<< HEAD
-        pop = update_address_and_zipcode(
-            df=pop,
-            rows_to_update=domestic_movers_idx,
-            id_key=new_households,
-            address_map=new_household_data_map["address"],
-            zipcode_map=new_household_data_map["zipcode"],
-=======
         # Get map for new_address_ids and assign new address_id
         pop = pop.reset_index().rename(
             columns={"index": "simulant_id"}
@@ -154,7 +129,6 @@
                 right_on=new_household_data.index,
             )
             .set_index("simulant_id")["address_id"]
->>>>>>> f4bf2942
         )
         pop = pop.set_index("simulant_id")
         pop.loc[domestic_movers_idx, "address_id"] = new_address_ids
