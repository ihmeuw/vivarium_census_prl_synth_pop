from typing import Dict

import pandas as pd
from vivarium.framework.engine import Builder
from vivarium.framework.event import Event

from vivarium_census_prl_synth_pop.constants import paths


class PersonMigration:
    """
    - needs to be able to update a household_id (to an existing id)
    - needs to be able to update a relationship to head of household (to other nonrelative)
    - on_time_step, needs to be able to look up probability of moving and determine if moving
    - needs to be able to choose a new household at random
    ASSUMPTIONS:
    - head of household never moves to new household_id
    """

    def __repr__(self) -> str:
        return "PersonMigration()"

    ##############
    # Properties #
    ##############

    @property
    def name(self):
        return "person_migration"

    #################
    # Setup methods #
    #################

    def setup(self, builder: Builder):
        self.randomness = builder.randomness.get_stream(self.name)
        self.columns_needed = [
            "household_id",
            "relation_to_household_head",
            "address",
            "zipcode",
        ]
        self.population_view = builder.population.get_view(self.columns_needed)
        move_rate_data = builder.lookup.build_table(
            data=pd.read_csv(
<<<<<<< HEAD
                paths.REPO_DIR / "inputs/move_rates.csv",
                usecols=["sex", "race_ethnicity", "age_start", "age_end", "person_rate"],
            ),
            key_columns=["sex", "race_ethnicity"],
            parameter_columns=["age"],
            value_columns=["person_rate"],
=======
                paths.HOUSEHOLD_MOVE_RATE_PATH,
                usecols=["sex", "race_ethnicity", "age_start", "age_end", "person_rate"]
            ),
            key_columns=["sex", "race_ethnicity"],
            parameter_columns=["age"],
            value_columns=["person_rate"]
>>>>>>> bdec6910
        )
        self.person_move_rate = builder.value.register_rate_producer(
            f"{self.name}.move_rate", source=move_rate_data
        )

        builder.event.register_listener("time_step", self.on_time_step)

    ########################
    # Event-driven methods #
    ########################

    def on_time_step(self, event: Event) -> None:
        """
        Determines which simulants will move to a new household
        Moves those simulants to a new household_id
        Assigns those simulants relationship to head of household 'Other nonrelative'
        """
        persons = self.population_view.get(event.index)
        non_household_heads = persons.loc[
            persons.relation_to_household_head != "Reference person"
        ]
        persons_who_move = self.randomness.filter_for_rate(
            non_household_heads, self.person_move_rate(non_household_heads.index)
        )
        new_households = self._get_new_household_ids(persons_who_move, event)

        # get address and zipcode corresponding to selected households
        new_household_data = (
            self.population_view.subview(["household_id", "address", "zipcode"])
            .get(index=event.index)
            .drop_duplicates()
        )
        new_household_data = new_household_data.loc[
            new_household_data.household_id.isin(new_households)
        ]

        # create map from household_ids to addresses and zipcodes
        new_household_data["household_id"] = new_household_data["household_id"].astype(int)
        new_household_data_map = new_household_data.set_index("household_id").to_dict()

        # update household data for persons who move
        persons_who_move["household_id"] = new_households
        persons_who_move["address"] = persons_who_move["household_id"].map(
            new_household_data_map["address"]
        )
        persons_who_move["zipcode"] = persons_who_move["household_id"].map(
            new_household_data_map["zipcode"]
        )
        persons_who_move["relation_to_household_head"] = "Other nonrelative"

        self.population_view.update(persons_who_move)

    ##################
    # Helper methods #
    ##################

    def _get_new_household_ids(
        self, persons_who_move: pd.DataFrame, event: Event
    ) -> pd.Series:
        households = self.population_view.subview(["household_id"]).get(event.index)
        all_household_ids = list(households.squeeze().drop_duplicates())

        new_household_ids = persons_who_move["household_id"].copy()
        additional_seed = 0
        while (new_household_ids == persons_who_move.household_id).any():
            unchanged_households = new_household_ids == persons_who_move.household_id
            new_household_ids[unchanged_households] = self.randomness.choice(
                new_household_ids.loc[unchanged_households].index,
                all_household_ids,
                additional_key=additional_seed,
            )
            additional_seed += 1

        return pd.Series(new_household_ids)<|MERGE_RESOLUTION|>--- conflicted
+++ resolved
@@ -43,21 +43,12 @@
         self.population_view = builder.population.get_view(self.columns_needed)
         move_rate_data = builder.lookup.build_table(
             data=pd.read_csv(
-<<<<<<< HEAD
-                paths.REPO_DIR / "inputs/move_rates.csv",
-                usecols=["sex", "race_ethnicity", "age_start", "age_end", "person_rate"],
-            ),
-            key_columns=["sex", "race_ethnicity"],
-            parameter_columns=["age"],
-            value_columns=["person_rate"],
-=======
                 paths.HOUSEHOLD_MOVE_RATE_PATH,
                 usecols=["sex", "race_ethnicity", "age_start", "age_end", "person_rate"]
             ),
             key_columns=["sex", "race_ethnicity"],
             parameter_columns=["age"],
             value_columns=["person_rate"]
->>>>>>> bdec6910
         )
         self.person_move_rate = builder.value.register_rate_producer(
             f"{self.name}.move_rate", source=move_rate_data
