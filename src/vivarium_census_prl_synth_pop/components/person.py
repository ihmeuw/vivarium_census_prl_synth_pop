--- conflicted
+++ resolved
@@ -43,11 +43,7 @@
         self.population_view = builder.population.get_view(self.columns_needed)
         move_rate_data = builder.lookup.build_table(
             data=pd.read_csv(
-<<<<<<< HEAD
-                paths.REPO_DIR / 'inputs/move_rates.csv',
-=======
                 paths.HOUSEHOLD_MOVE_RATE_PATH,
->>>>>>> bdec6910
                 usecols=["sex", "race_ethnicity", "age_start", "age_end", "person_rate"]
             ),
             key_columns=["sex", "race_ethnicity"],
