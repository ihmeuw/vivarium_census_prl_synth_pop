--- conflicted
+++ resolved
@@ -93,14 +93,9 @@
                 address_assignments["zipcode"]
             )
 
-<<<<<<< HEAD
-            households.loc[households.household_id == "NA", "address"] = "NA"
-            households.loc[households.household_id == "NA", "zipcode"] = "NA"
-=======
             # handle untracked sims
             households.loc[households.household_id == 'NA', 'address'] = 'NA'
             households.loc[households.household_id == 'NA', 'zipcode'] = 'NA'
->>>>>>> d3b27b31
 
             self.population_view.update(households)
         else:
