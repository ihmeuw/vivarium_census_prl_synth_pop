from typing import Any, Union

import numpy as np
import pandas as pd
from loguru import logger
from scipy import stats
from vivarium.framework.engine import Builder
from vivarium.framework.event import Event
from vivarium.framework.population import SimulantData
from vivarium.framework.randomness import RandomnessStream
from vivarium.framework.time import get_time_stamp
from vivarium_public_health import utilities

from vivarium_census_prl_synth_pop.constants import data_values, metadata, paths
from vivarium_census_prl_synth_pop.utilities import (
    filter_by_rate,
    get_state_puma_options,
    randomly_sample_states_pumas,
    vectorized_choice,
)


class Businesses:
    """
    This component manages all the employers that exist in the simulation. It
    maintains a data structure of these employers and their details. These are
    accessible by means of the business_details pipeline. It also manages
    initialization and modification of simulant employment. It exposes a
    pipeline to calculate simulant income.

    on init:
        assign everyone of working age an employer

    on timestep:
        new job if turning working age
        change jobs at rate of 50 changes per 100 person years

    FROM ABIE:  please use a skewed distribution for the business sizes:
    np.random.lognormal(4, 1) for now, and I'll come up with something better in the future.
    # people = # businesses * E[people per business]
    NOTE: there will be a fixed number of businesses over the course of the simulation.
    their addresses will not change in this ticket.
    """

    def __repr__(self) -> str:
        return "Businesses()"

    ##############
    # Properties #
    ##############

    @property
    def name(self):
        return "businesses"

    #################
    # Setup methods #
    #################

    def setup(self, builder: Builder):
        self.us_population_size = builder.configuration.us_population_size
        self.start_time = get_time_stamp(builder.configuration.time.start)
        self.randomness = builder.randomness.get_stream(self.name)
        # create a randomness stream for business moves; use a common random number
        # for identical business move behavior across parallel sims
        self.business_moves_randomness = RandomnessStream(
            key="business_moves", clock=builder.time.clock(), seed=12345
        )
        self.state_puma_options = get_state_puma_options(builder)
        self.household_details = builder.value.get_value("household_details")
        self.employer_address_id_count = 0
        self.columns_created = [
            "employer_id",
            "personal_income_propensity",
            "employer_income_propensity",
        ]
        self.columns_used = [
            "tracked",
            "previous_timestep_address_id",
            "age",
            "household_id",
        ] + self.columns_created
        self.population_view = builder.population.get_view(self.columns_used)
        self.businesses = None

        job_change_rate_data = builder.lookup.build_table(data_values.YEARLY_JOB_CHANGE_RATE)
        self.job_change_rate = builder.value.register_rate_producer(
            f"{self.name}.job_change_rate", source=job_change_rate_data
        )

        move_rate_data = builder.lookup.build_table(data_values.BUSINESS_MOVE_RATE_YEARLY)
        self.businesses_move_rate = builder.value.register_rate_producer(
            f"{self.name}.move_rate", source=move_rate_data
        )
        self.income_distributions_data = builder.lookup.build_table(
            data=pd.read_csv(paths.INCOME_DISTRIBUTIONS_DATA_PATH),
            key_columns=["sex", "race_ethnicity"],
            parameter_columns=["age"],
            value_columns=["s", "scale"],
        )
        self.income = builder.value.register_value_producer(
            "income",
            source=self.calculate_income,
            requires_columns=["personal_income_propensity", "employer_income_propensity"],
        )
        self.business_details = builder.value.register_value_producer(
            "business_details",
            source=self.get_business_details,
            requires_columns=["employer_id", "tracked"],
        )

        builder.population.initializes_simulants(
            self.on_initialize_simulants,
            requires_columns=["age"],
            creates_columns=self.columns_created,
        )
        # note: priority must be later than that of migration components
        builder.event.register_listener(
            "time_step",
            self.on_time_step,
            priority=metadata.PRIORITY_MAP["businesses.on_time_step"],
        )

    ########################
    # Event-driven methods #
    ########################

    def on_initialize_simulants(self, pop_data: SimulantData) -> None:
        """
        Assign everyone working age and older an employer and initialize
        income propensity columns.
        """
        if pop_data.creation_time < self.start_time:
            # Initial population setup
            self.businesses = self.generate_businesses()

        pop = self.population_view.subview(["age", "household_id"]).get(
            pop_data.index, query="tracked"
        )

        pop["employer_id"] = data_values.UNEMPLOYED.employer_id
        working_age = pop.loc[pop["age"] >= data_values.WORKING_AGE].index
        pop.loc[working_age, "employer_id"] = self.assign_random_employer(working_age)

        # Give military gq sims military employment
        military_index = pop.index[
            (
                pop["household_id"]
                == data_values.NONINSTITUTIONAL_GROUP_QUARTER_IDS["Military"]
            )
            & (pop["age"] >= data_values.WORKING_AGE)
        ]
        if not military_index.empty:
            pop.loc[military_index, "employer_id"] = data_values.MILITARY.employer_id

        # Create income propensity columns
        pop["personal_income_propensity"] = self.randomness.get_draw(
            pop.index,
            additional_key="personal_income_propensity",
        )
        pop["employer_income_propensity"] = self.randomness.get_draw(
            pop.index,
            additional_key="employer_income_propensity",
        )

        self.population_view.update(pop[self.columns_created])

    def on_time_step(self, event: Event):
        """
        assign job if turning working age
        change jobs at rate of 50 changes / 100 person-years
        businesses change addresses at rate of 10 changes / 100 person-years
        """
        pop = self.population_view.get(
            event.index,
            query="alive == 'alive' and tracked",
        )
        all_businesses = self.businesses.index[
            self.businesses.index != data_values.UNEMPLOYED.employer_id
        ]
        businesses_that_move_idx = filter_by_rate(
            all_businesses,
            self.business_moves_randomness,
            self.businesses_move_rate,
            "moving_businesses",
        )

        self.update_business_addresses(businesses_that_move_idx)

        # change jobs by rate as well as if the household moves (only includes
        # working-age simulants and excludes simulants living in military GQ)
        working_age_idx = pop.index[
            (pop["age"] >= data_values.WORKING_AGE)
            & (
                pop["household_id"]
                != data_values.NONINSTITUTIONAL_GROUP_QUARTER_IDS["Military"]
            )
        ]
        changing_jobs_idx = filter_by_rate(
            working_age_idx, self.randomness, self.job_change_rate, "changing jobs"
        )
        moved_idx = pop.index[
            self.household_details(pop.index)["address_id"]
            != pop["previous_timestep_address_id"]
        ]
        moved_working_age_idx = moved_idx.intersection(working_age_idx)
        changing_jobs_idx = changing_jobs_idx.union(moved_working_age_idx)
        if len(changing_jobs_idx) > 0:
            pop.loc[changing_jobs_idx, "employer_id"] = self.assign_different_employer(
                changing_jobs_idx
            )

        # assign job if turning working age
        turning_working_age = pop.loc[
            (
                pop["age"]
                >= data_values.WORKING_AGE - event.step_size.days / utilities.DAYS_PER_YEAR
            )
            & (pop["age"] < data_values.WORKING_AGE)
        ].index
        if len(turning_working_age) > 0:
            pop.loc[turning_working_age, "employer_id"] = self.assign_random_employer(
                turning_working_age
            )

        # Give military gq sims military employment
        new_military_idx = pop.index[
            (
                pop["household_id"]
                == data_values.NONINSTITUTIONAL_GROUP_QUARTER_IDS["Military"]
            )
            & (pop["age"] >= data_values.WORKING_AGE)
            & (pop["employer_id"] != data_values.MILITARY.employer_id)
        ]
        if len(new_military_idx) > 0:
            pop.loc[new_military_idx, "employer_id"] = data_values.MILITARY.employer_id

        # Update income
        # Get new income propensity and update income for simulants who have new employers or joined the workforce
        employment_changing_sims_idx = changing_jobs_idx.union(turning_working_age).union(
            new_military_idx
        )
        pop.loc[
            employment_changing_sims_idx, "employer_income_propensity"
        ] = self.randomness.get_draw(
            employment_changing_sims_idx,
            additional_key="employer_income_propensity",
        )

        self.population_view.update(pop)

    ##################
    # Helper methods #
    ##################

    def generate_businesses(self) -> pd.DataFrame():
        """Create a data structure of businesses and their relevant data"""
        # Define known employers
        known_employers = pd.DataFrame(
            [
                {
                    "employer_id": known_employer.employer_id,
                    "employer_name": known_employer.employer_name,
                    "employer_address_id": known_employer.employer_address_id,
                    "prevalence": known_employer.proportion,
                }
                for known_employer in data_values.KNOWN_EMPLOYERS
            ]
        )

        # Generate random employers
        pct_adults_needing_employers = 1 - known_employers["prevalence"].sum()
        n_need_employers = np.round(
            self.us_population_size
            * data_values.PROPORTION_WORKING_AGE
            * pct_adults_needing_employers
        )
        n_businesses = int(n_need_employers / data_values.EXPECTED_EMPLOYEES_PER_BUSINESS)
        random_employers_ids = np.arange(2, n_businesses + 2)
        employee_count_propensity = self.business_moves_randomness.get_draw(
            random_employers_ids
        )
        employee_counts = stats.lognorm.ppf(
            q=employee_count_propensity, s=1, scale=np.exp(4)
        ).round()
        random_employers = pd.DataFrame(
            {
                "employer_id": random_employers_ids,
                "employer_name": ["not implemented"] * n_businesses,
                "prevalence": employee_counts / employee_counts.sum(),
                "employer_address_id": np.arange(
                    len(known_employers), n_businesses + len(known_employers)
                ),
            }
        )

        # Combine and add details
        businesses = pd.concat([known_employers, random_employers]).set_index("employer_id")
        states_pumas = randomly_sample_states_pumas(
            unit_ids=businesses.index,
            state_puma_options=self.state_puma_options,
            additional_key="initial_business_states_pumas",
            randomness_stream=self.business_moves_randomness,
        )
        businesses["employer_state_id"] = states_pumas["state_id"]
        businesses["employer_puma"] = states_pumas["puma"]

        # Update employer_address_id_count
        self.employer_address_id_count = len(businesses)

        return businesses

    def assign_random_employer(
        self,
        sim_index: pd.Index,
        additional_seed: Any = None,
    ) -> pd.Series:
        return vectorized_choice(
            options=self.businesses.index,
            n_to_choose=len(sim_index),
            randomness_stream=self.randomness,
            weights=self.businesses["prevalence"],
            additional_key=additional_seed,
        )

    def assign_different_employer(self, changing_jobs: pd.Index) -> pd.Series:
<<<<<<< HEAD
        current_employers = self.population_view.subview(["employer_id"]).get(
            changing_jobs, query="tracked"
        )["employer_id"]
=======
        current_employers = (
            self.population_view.subview(["employer_id"])
            .get(changing_jobs, query="tracked")
            .squeeze(axis=1)
        )
>>>>>>> c4d15b34

        new_employers = current_employers.copy()

        for iteration in range(10):
            unchanged_employers = current_employers == new_employers
            if not unchanged_employers.any():
                break

            new_employers[unchanged_employers] = self.assign_random_employer(
                sim_index=new_employers[unchanged_employers].index,
                additional_seed=iteration,
            )

        if (current_employers == new_employers).sum() > 0:
            logger.info(
                f"Maximum iterations for resampling of employer reached. "
                f"The number of simulants whose employer_id was not changed despite being "
                f"selected for an employment change is {(current_employers == new_employers).sum()}"
            )

        return new_employers

    def calculate_income(self, idx: pd.Index) -> pd.Series:
        income = pd.Series(0.0, index=idx)
        pop = self.population_view.get(idx, query="tracked")
        employed_idx = pop.index[pop["employer_id"] != data_values.UNEMPLOYED.employer_id]

        # Get propensities for two components to get income propensity
        personal_income_component = data_values.PERSONAL_INCOME_PROPENSITY_DISTRIBUTION.ppf(
            pop.loc[employed_idx, "personal_income_propensity"]
        )
        employer_income_component = data_values.EMPLOYER_INCOME_PROPENSITY_DISTRIBUTION.ppf(
            pop.loc[employed_idx, "employer_income_propensity"]
        )
        # Income propensity = cdf(personal_component + employer_component)
        income_propensity = pd.Series(
            data=stats.norm.cdf(personal_income_component + employer_income_component),
            index=employed_idx,
        )
        # Get distributions from lookup table
        income_distributions = self.income_distributions_data(employed_idx)

        income[employed_idx] = stats.lognorm.ppf(
            q=income_propensity,
            s=income_distributions["s"],
            scale=income_distributions["scale"],
        )

        return income

    def get_business_details(self, ids: Union[pd.Index, pd.Series]) -> pd.DataFrame:
        """Source of the business details pipeline.

        Args:
            ids (Union[pd.Index, pd.Series]): The state table index (ie simulant
                ids) or series of employer_ids to add the business details
                to.
                NOTE: if a pd.Series is passed in, it must be named
                "employer_id" and the expectation is that it has an index
                consisting of simulant IDs.

        Returns:
            pd.DataFrame: employer details per person or for a series of
                employer_ids
        """
        if isinstance(ids, pd.Index):
            df = self.population_view.get(ids)[["employer_id"]]
        else:
            df = pd.DataFrame(ids)
        business_details = df.join(
            self.businesses[
                ["employer_name", "employer_address_id", "employer_state_id", "employer_puma"]
            ],
            on="employer_id",
        )

        return business_details

    def update_business_addresses(self, moving_business_ids: pd.Index) -> None:
        """
        Change the address information associated with each of the provided
        business_ids to a new, unique address.

        Parameters
        ----------
        moving_business_ids
            Index into self.businesses for the businesses that should move.
        """
        if len(moving_business_ids) > 0:
            self.businesses.loc[
                moving_business_ids, "employer_address_id"
            ] = self.employer_address_id_count + np.arange(len(moving_business_ids))
            states_pumas = randomly_sample_states_pumas(
                unit_ids=moving_business_ids,
                state_puma_options=self.state_puma_options,
                additional_key="update_business_states_pumas",
                randomness_stream=self.business_moves_randomness,
            )
            self.businesses.loc[moving_business_ids, "employer_state_id"] = states_pumas[
                "state_id"
            ]
            self.businesses.loc[moving_business_ids, "employer_puma"] = states_pumas["puma"]
            self.employer_address_id_count += len(moving_business_ids)<|MERGE_RESOLUTION|>--- conflicted
+++ resolved
@@ -324,17 +324,11 @@
         )
 
     def assign_different_employer(self, changing_jobs: pd.Index) -> pd.Series:
-<<<<<<< HEAD
-        current_employers = self.population_view.subview(["employer_id"]).get(
-            changing_jobs, query="tracked"
-        )["employer_id"]
-=======
         current_employers = (
             self.population_view.subview(["employer_id"])
             .get(changing_jobs, query="tracked")
             .squeeze(axis=1)
         )
->>>>>>> c4d15b34
 
         new_employers = current_employers.copy()
 
