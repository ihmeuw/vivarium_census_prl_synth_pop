--- conflicted
+++ resolved
@@ -122,12 +122,8 @@
 
         # assign job if turning 18
         turned_18 = pop.loc[
-<<<<<<< HEAD
-            (pop.age >= data_values.WORKING_AGE - event.step_size.days / 365) & (pop.age < data_values.WORKING_AGE)
-=======
             (pop.age >= data_values.WORKING_AGE - event.step_size.days / utilities.DAYS_PER_YEAR) &
             (pop.age < data_values.WORKING_AGE)
->>>>>>> b2a9e15b
             ].index
         if len(turned_18) > 0:
             pop.loc[turned_18, 'employer_id'] = self.assign_random_employer(turned_18)
@@ -150,7 +146,6 @@
 
     def generate_businesses(self, pop_data: SimulantData) -> pd.DataFrame():
         pop = self.population_view.subview(['age']).get(pop_data.index)
-<<<<<<< HEAD
         n_over_17 = len(pop.loc[pop.age >= data_values.WORKING_AGE])
 
         # TODO: when have more known employers, maybe move to csv
@@ -163,9 +158,6 @@
 
         pct_adults_needing_employers = 1 - known_employers['probability'].sum()
         n_need_employers = np.round(n_over_17 * pct_adults_needing_employers)
-=======
-        over_17 = pop.loc[pop.age >= data_values.WORKING_AGE]
->>>>>>> b2a9e15b
 
         employee_counts = np.random.lognormal(
             4, 1, size=int(n_need_employers // data_values.EXPECTED_EMPLOYEES_PER_BUSINESS)
