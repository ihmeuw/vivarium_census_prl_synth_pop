--- conflicted
+++ resolved
@@ -179,31 +179,8 @@
         self,
         acs_persons: pd.DataFrame,
         pop_data: SimulantData,
-<<<<<<< HEAD
-    ) -> pd.Series:
+    ) -> pd.DataFrame:
         new_simulants = self.initialize_new_simulants_from_acs(acs_persons, pop_data)
-=======
-    ) -> pd.DataFrame:
-        # group quarters each house one person per census_household_id
-        # they have NA household weights, but appropriately weighted person weights.
-        chosen_units_index = vectorized_choice(
-            options=acs_households.index,
-            n_to_choose=target_number_sims,
-            randomness_stream=self.randomness,
-            weights=acs_households["person_weight"],
-        )
-        chosen_units = acs_households.loc[chosen_units_index]
-
-        # get simulants per GQ unit
-        chosen_persons = pd.merge(
-            chosen_units,
-            acs_persons[metadata.PERSONS_COLUMNS_TO_INITIALIZE],
-            on="census_household_id",
-            how="left",
-        )
-
-        new_simulants = self.initialize_new_simulants_from_acs(chosen_persons, pop_data)
->>>>>>> 41a12ea1
         new_simulants["age"] = self.perturb_individual_age(new_simulants)
 
         noninstitutionalized = new_simulants.loc[
