--- conflicted
+++ resolved
@@ -60,7 +60,6 @@
             source=non_reference_person_move_rates_lookup_table,
         )
 
-<<<<<<< HEAD
         gq_person_move_rates_data = pd.read_csv(
             paths.GQ_PERSON_EMIGRATION_RATES_PATH,
         )
@@ -76,12 +75,10 @@
             source=gq_person_move_rates_lookup_table,
         )
 
-=======
         builder.population.initializes_simulants(
             self.on_initialize_simulants,
             creates_columns=["in_united_states"],
         )
->>>>>>> f1f38fbe
         builder.event.register_listener(
             "time_step",
             self.on_time_step,
@@ -126,9 +123,9 @@
             self.gq_person_move_rates(gq_people_idx),
         )
 
-        pop.loc[non_reference_person_movers_idx, "in_united_states"] = False
+        emigrating_idx = non_reference_person_movers_idx.union(gq_person_movers_idx)
+        pop.loc[emigrating_idx, "in_united_states"] = False
         # Leaving the US is equivalent to leaving the simulation
-        emigrating_idx = non_reference_person_movers_idx.union(gq_person_movers_idx)
         pop.loc[emigrating_idx, "exit_time"] = event.time
         pop.loc[emigrating_idx, "tracked"] = False
 
