--- conflicted
+++ resolved
@@ -40,21 +40,12 @@
 
         move_rate_data = builder.lookup.build_table(
             data=pd.read_csv(
-<<<<<<< HEAD
-                paths.REPO_DIR / "inputs/move_rates.csv",
-                usecols=["sex", "race_ethnicity", "age_start", "age_end", "household_rate"],
-            ),
-            key_columns=["sex", "race_ethnicity"],
-            parameter_columns=["age"],
-            value_columns=["household_rate"],
-=======
                 paths.HOUSEHOLD_MOVE_RATE_PATH,
                 usecols=["sex", "race_ethnicity", "age_start", "age_end", "household_rate"]
             ),
             key_columns=["sex", "race_ethnicity"],
             parameter_columns=["age"],
             value_columns=["household_rate"]
->>>>>>> bdec6910
         )
         self.household_move_rate = builder.value.register_rate_producer(
             f"{self.name}.move_rate", source=move_rate_data
@@ -63,7 +54,6 @@
         self.randomness = builder.randomness.get_stream(self.name)
         self.addresses = builder.components.get_component("Address")
         self.columns_created = ["address", "zipcode"]
-<<<<<<< HEAD
         self.columns_used = [
             "household_id",
             "relation_to_household_head",
@@ -71,9 +61,6 @@
             "zipcode",
             "tracked",
         ]
-=======
-        self.columns_used = ["household_id", "relation_to_household_head", "address", "zipcode", "tracked"]
->>>>>>> bdec6910
         self.population_view = builder.population.get_view(self.columns_used)
 
         builder.population.initializes_simulants(
@@ -130,13 +117,9 @@
         households = self.population_view.subview(
             ["household_id", "relation_to_household_head", "address", "zipcode"]
         ).get(event.index)
-<<<<<<< HEAD
         household_heads = households.loc[
             households["relation_to_household_head"] == "Reference person"
         ]
-=======
-        household_heads = households.loc[households["relation_to_household_head"] == "Reference person"]
->>>>>>> bdec6910
         households_that_move = self.addresses.determine_if_moving(
             household_heads["household_id"], self.household_move_rate
         )
@@ -147,11 +130,7 @@
             )
 
             households_to_update = households.loc[
-<<<<<<< HEAD
                 households["household_id"].isin(households_that_move), "household_id"
-=======
-                households['household_id'].isin(households_that_move), 'household_id'
->>>>>>> bdec6910
             ]
 
             households = self.addresses.update_address_and_zipcode(
