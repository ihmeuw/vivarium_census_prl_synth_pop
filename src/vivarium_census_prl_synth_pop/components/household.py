import pandas as pd
from vivarium.framework.engine import Builder
from vivarium.framework.event import Event
from vivarium.framework.population import SimulantData
from vivarium.framework.time import get_time_stamp

from vivarium_census_prl_synth_pop.constants import metadata, data_keys, paths
from vivarium_census_prl_synth_pop.constants import data_values


class HouseholdMigration:
    """
    - on simulant_initialization, adds address to population table per household_id
    - on time_step, updates some households to new addresses

    ASSUMPTION:
    - households will always move to brand-new addresses (as opposed to vacated addresses)
    - puma will not change (pumas and zip codes currently unrelated)
    """

    def __repr__(self) -> str:
        return "HouseholdMigration()"

    ##############
    # Properties #
    ##############

    @property
    def name(self):
        return "household_migration"

    #################
    # Setup methods #
    #################

    def setup(self, builder: Builder):
        self.config = builder.configuration
        self.location = builder.data.load(data_keys.POPULATION.LOCATION)
        self.start_time = get_time_stamp(builder.configuration.time.start)

        move_rate_data = builder.lookup.build_table(
            data=pd.read_csv(
<<<<<<< HEAD
                paths.REPO_DIR / 'inputs/move_rates.csv',
=======
                paths.HOUSEHOLD_MOVE_RATE_PATH,
>>>>>>> bdec6910
                usecols=["sex", "race_ethnicity", "age_start", "age_end", "household_rate"]
            ),
            key_columns=["sex", "race_ethnicity"],
            parameter_columns=["age"],
            value_columns=["household_rate"]
        )
        self.household_move_rate = builder.value.register_rate_producer(
            f"{self.name}.move_rate", source=move_rate_data
        )

        self.randomness = builder.randomness.get_stream(self.name)
        self.addresses = builder.components.get_component("Address")
        self.columns_created = ["address", "zipcode"]
        self.columns_used = ["household_id", "relation_to_household_head", "address", "zipcode", "tracked"]
        self.population_view = builder.population.get_view(self.columns_used)

        builder.population.initializes_simulants(
            self.on_initialize_simulants,
            requires_columns=["household_id"],
            creates_columns=self.columns_created,
        )
        builder.event.register_listener("time_step", self.on_time_step)

    ########################
    # Event-driven methods #
    ########################

    def on_initialize_simulants(self, pop_data: SimulantData) -> None:
        """
        add addresses to each household in the population table
        """
        if pop_data.creation_time < self.start_time:
            households = self.population_view.subview(["household_id", "tracked"]).get(
                pop_data.index
            )
            address_assignments = self.addresses.generate(
                pd.Index(households["household_id"].drop_duplicates()),
                state=metadata.US_STATE_ABBRV_MAP[self.location].lower(),
            )
            households["address"] = households["household_id"].map(
                address_assignments["address"]
            )
            households["zipcode"] = households["household_id"].map(
                address_assignments["zipcode"]
            )

            # handle untracked sims
            households.loc[households.household_id == "NA", "address"] = "NA"
            households.loc[households.household_id == "NA", "zipcode"] = "NA"

            self.population_view.update(households)
        else:
            parent_ids = pop_data.user_data["parent_ids"]
            mothers = self.population_view.get(parent_ids.unique())
            new_births = pd.DataFrame(data={"parent_id": parent_ids}, index=pop_data.index)

            # assign babies inherited traits
            new_births = new_births.merge(
                mothers[self.columns_created], left_on="parent_id", right_index=True
            )
            self.population_view.update(new_births[self.columns_created])

    def on_time_step(self, event: Event):
        """
        choose which households move;
        move those households to a new address
        """
        households = self.population_view.subview(
            ["household_id", "relation_to_household_head", "address", "zipcode"]
        ).get(event.index)
        household_heads = households.loc[households["relation_to_household_head"] == "Reference person"]
        households_that_move = self.addresses.determine_if_moving(
            household_heads["household_id"], self.household_move_rate
        )

        if len(households_that_move) > 0:
            address_map, zipcode_map = self.addresses.get_new_addresses_and_zipcodes(
                households_that_move, state=metadata.US_STATE_ABBRV_MAP[self.location].lower()
            )

            households_to_update = households.loc[
                households['household_id'].isin(households_that_move), 'household_id'
            ]

            households = self.addresses.update_address_and_zipcode(
                df=households,
                rows_to_update=households_to_update.index,
                id_key=households_to_update,
                address_map=address_map,
                zipcode_map=zipcode_map,
            )
            self.population_view.update(households)<|MERGE_RESOLUTION|>--- conflicted
+++ resolved
@@ -40,11 +40,7 @@
 
         move_rate_data = builder.lookup.build_table(
             data=pd.read_csv(
-<<<<<<< HEAD
-                paths.REPO_DIR / 'inputs/move_rates.csv',
-=======
                 paths.HOUSEHOLD_MOVE_RATE_PATH,
->>>>>>> bdec6910
                 usecols=["sex", "race_ethnicity", "age_start", "age_end", "household_rate"]
             ),
             key_columns=["sex", "race_ethnicity"],
