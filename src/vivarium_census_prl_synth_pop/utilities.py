from pathlib import Path
from typing import Any, List, Tuple, Union

import click
import numpy as np
import pandas as pd
from loguru import logger
from scipy import stats
from vivarium.framework.lookup import LookupTable
from vivarium.framework.randomness import Array, RandomnessStream, get_hash
from vivarium_public_health.risks.data_transformations import pivot_categorical

from vivarium_census_prl_synth_pop.constants import metadata

SeededDistribution = Tuple[str, stats.rv_continuous]


def len_longest_location() -> int:
    """Returns the length of the longest location in the project.

    Returns
    -------
       Length of the longest location in the project.
    """
    return len(max(metadata.LOCATIONS, key=len))


def sanitize_location(location: str):
    """Cleans up location formatting for writing and reading from file names.

    Parameters
    ----------
    location
        The unsanitized location name.

    Returns
    -------
        The sanitized location name (lower-case with white-space and
        special characters removed.

    """
    # FIXME: Should make this a reversible transformation.
    return location.replace(" ", "_").replace("'", "_").lower()


def delete_if_exists(*paths: Union[Path, List[Path]], confirm=False):
    paths = paths[0] if isinstance(paths[0], list) else paths
    existing_paths = [p for p in paths if p.exists()]
    if existing_paths:
        if confirm:
            # Assumes all paths have the same root dir
            root = existing_paths[0].parent
            names = [p.name for p in existing_paths]
            click.confirm(
                f"Existing files {names} found in directory {root}. Do you want to delete and replace?",
                abort=True,
            )
        for p in existing_paths:
            logger.info(f"Deleting artifact at {str(p)}.")
            p.unlink()


def read_data_by_draw(artifact_path: str, key: str, draw: int) -> pd.DataFrame:
    """Reads data from the artifact on a per-draw basis. This
    is necessary for Low Birthweight Short Gestation (LBWSG) data.

    Parameters
    ----------
    artifact_path
        The artifact to read from.
    key
        The entity key associated with the data to read.
    draw
        The data to retrieve.

    """
    key = key.replace(".", "/")
    with pd.HDFStore(artifact_path, mode="r") as store:
        index = store.get(f"{key}/index")
        draw = store.get(f"{key}/draw_{draw}")
    draw = draw.rename("value")
    data = pd.concat([index, draw], axis=1)
    data = data.drop(columns="location")
    data = pivot_categorical(data)
    data[
        project_globals.LBWSG_MISSING_CATEGORY.CAT
    ] = project_globals.LBWSG_MISSING_CATEGORY.EXPOSURE
    return data


def get_norm(
    mean: float,
    sd: float = None,
    ninety_five_pct_confidence_interval: Tuple[float, float] = None,
) -> stats.norm:
    sd = _get_standard_deviation(mean, sd, ninety_five_pct_confidence_interval)
    return stats.norm(loc=mean, scale=sd)


def get_truncnorm(
    mean: float,
    sd: float = None,
    ninety_five_pct_confidence_interval: Tuple[float, float] = None,
    lower_clip: float = 0.0,
    upper_clip: float = 1.0,
) -> stats.norm:
    sd = _get_standard_deviation(mean, sd, ninety_five_pct_confidence_interval)
    a = (lower_clip - mean) / sd if sd else mean - 1e-03
    b = (upper_clip - mean) / sd if sd else mean + 1e03
    return stats.truncnorm(loc=mean, scale=sd, a=a, b=b)


def _get_standard_deviation(
    mean: float, sd: float, ninety_five_pct_confidence_interval: Tuple[float, float]
) -> float:
    if sd is None and ninety_five_pct_confidence_interval is None:
        raise ValueError(
            "Must provide either a standard deviation or a 95% confidence interval."
        )
    if sd is not None and ninety_five_pct_confidence_interval is not None:
        raise ValueError(
            "Cannot provide both a standard deviation and a 95% confidence interval."
        )
    if ninety_five_pct_confidence_interval is not None:
        lower = ninety_five_pct_confidence_interval[0]
        upper = ninety_five_pct_confidence_interval[1]
        if not (lower <= mean <= upper):
            raise ValueError(
                f"The mean ({mean}) must be between the lower ({lower}) and upper ({upper}) "
                "quantile values."
            )

        stdnorm_quantiles = stats.norm.ppf((0.025, 0.975))
        sd = (upper - lower) / (stdnorm_quantiles[1] - stdnorm_quantiles[0])
    return sd


def get_lognorm_from_quantiles(
    median: float, lower: float, upper: float, quantiles: Tuple[float, float] = (0.025, 0.975)
) -> stats.lognorm:
    """Returns a frozen lognormal distribution with the specified median, such that
    (lower, upper) are approximately equal to the quantiles with ranks
    (quantile_ranks[0], quantile_ranks[1]).
    """
    # Let Y ~ norm(mu, sigma^2) and X = exp(Y), where mu = log(median)
    # so X ~ lognorm(s=sigma, scale=exp(mu)) in scipy's notation.
    # We will determine sigma from the two specified quantiles lower and upper.
    if not (lower <= median <= upper):
        raise ValueError(
            f"The median ({median}) must be between the lower ({lower}) and upper ({upper}) "
            "quantile values."
        )

    # mean (and median) of the normal random variable Y = log(X)
    mu = np.log(median)
    # quantiles of the standard normal distribution corresponding to quantile_ranks
    stdnorm_quantiles = stats.norm.ppf(quantiles)
    # quantiles of Y = log(X) corresponding to the quantiles (lower, upper) for X
    norm_quantiles = np.log([lower, upper])
    # standard deviation of Y = log(X) computed from the above quantiles for Y
    # and the corresponding standard normal quantiles
    sigma = (norm_quantiles[1] - norm_quantiles[0]) / (
        stdnorm_quantiles[1] - stdnorm_quantiles[0]
    )
    # Frozen lognormal distribution for X = exp(Y)
    # (s=sigma is the shape parameter; the scale parameter is exp(mu), which equals the median)
    return stats.lognorm(s=sigma, scale=median)


def get_random_variable_draws(columns: pd.Index, seed: str, distribution) -> pd.Series:
    return pd.Series(
        [get_random_variable(x, seed, distribution) for x in range(0, columns.size)],
        index=columns,
    )


def get_random_variable(draw: int, seed: str, distribution) -> pd.Series:
    np.random.seed(get_hash(f"{seed}_draw_{draw}"))
    return distribution.rvs()


def get_random_variable_draws_for_location(
    columns: pd.Index, location: str, seed: str, distribution
) -> np.array:
    return get_random_variable_draws(columns, f"{seed}_{location}", distribution)


def get_norm_from_quantiles(
    mean: float, lower: float, upper: float, quantiles: Tuple[float, float] = (0.025, 0.975)
) -> stats.norm:
    stdnorm_quantiles = stats.norm.ppf(quantiles)
    sd = (upper - lower) / (stdnorm_quantiles[1] - stdnorm_quantiles[0])
    return stats.norm(loc=mean, scale=sd)


def vectorized_choice(
    options: Array,
    n_to_choose: int,
    randomness_stream: RandomnessStream,
    weights: Array = None,
    additional_key: Any = None,
):
    if weights is None:
        n = len(options)
        weights = np.ones(n) / n
    # for each of n_to_choose, sample uniformly between 0 and 1
    probs = randomness_stream.get_draw(np.arange(n_to_choose), additional_key=additional_key)

    # build cdf based on weights
    pmf = weights / weights.sum()
    cdf = np.cumsum(pmf)

    # for each p_i in probs, count how many elements of cdf for which p_i >= cdf_i
    vect_find_index = np.vectorize(lambda p_i: (p_i >= cdf).sum())
    chosen_indices = vect_find_index(probs)
    return np.take(options, chosen_indices)


def random_integers(
    min_val: int, max_val: int, index: pd.Index, randomness: RandomnessStream, additional_key: Any,
) -> pd.Series:
    """

    Parameters
    ----------
    min_val
        inclusive
    max_val
        inclusive
    index
        an index whose length is the number of random draws made
        and which indexes the returned `pandas.Series`.
    randomness:
        RandomnessStream
    additional_key:
        A identifying key for the randomness stream (usually a string)

    Returns
    -------
    pandas.Series
        An indexed set of integers in the interval [a,b]
    """
    return np.floor(randomness.get_draw(index=index, additional_key=additional_key) * (max_val + 1 - min_val) + min_val).astype(int)


def filter_by_rate(
    entity_to_filter: Union[pd.Index, pd.Series],
    randomness: RandomnessStream,
    rate_filter: LookupTable,
    additional_key: Any = None,
) -> pd.Index:
    """
    Parameters
    ----------
<<<<<<< HEAD
    sims_to_filter: a series of every entity that might move. not necessarily unique.
    rate_filter: rate to filter sims_to_filter
=======
    entity_to_filter: a series of every entity that might move. not necessarily unique.  Can be a list of ids or an
        index (household_ids, business_ids, or pandas index or simulants who may move).
    rate_producer: rate_producer for move rates
>>>>>>> 32865501
    randomness: RandomnessStream for component this is being run in
    additional_key: descriptive key to make sure randomness stream produces unique results

    Returns
    -------
    a pd.Index, subset from simulants, with those selected to be filtered.
    """
    entity_to_filter = entity_to_filter.drop_duplicates()
    if type(entity_to_filter) is pd.Series:
        idx = entity_to_filter.index
    else:
        idx = entity_to_filter

    filtered_sims = randomness.filter_for_rate(
<<<<<<< HEAD
        sims_to_filter, rate_filter(idx), additional_key
=======
        entity_to_filter, rate_producer(idx), additional_key
>>>>>>> 32865501
    )
    return filtered_sims<|MERGE_RESOLUTION|>--- conflicted
+++ resolved
@@ -246,20 +246,15 @@
 def filter_by_rate(
     entity_to_filter: Union[pd.Index, pd.Series],
     randomness: RandomnessStream,
-    rate_filter: LookupTable,
+    rate_producer: LookupTable,
     additional_key: Any = None,
 ) -> pd.Index:
     """
     Parameters
     ----------
-<<<<<<< HEAD
-    sims_to_filter: a series of every entity that might move. not necessarily unique.
-    rate_filter: rate to filter sims_to_filter
-=======
     entity_to_filter: a series of every entity that might move. not necessarily unique.  Can be a list of ids or an
         index (household_ids, business_ids, or pandas index or simulants who may move).
     rate_producer: rate_producer for move rates
->>>>>>> 32865501
     randomness: RandomnessStream for component this is being run in
     additional_key: descriptive key to make sure randomness stream produces unique results
 
@@ -274,10 +269,6 @@
         idx = entity_to_filter
 
     filtered_sims = randomness.filter_for_rate(
-<<<<<<< HEAD
-        sims_to_filter, rate_filter(idx), additional_key
-=======
         entity_to_filter, rate_producer(idx), additional_key
->>>>>>> 32865501
     )
     return filtered_sims