import os
from datetime import datetime
from itertools import chain
from pathlib import Path
from typing import Any, List, Optional, Tuple, Union

import click
import numpy as np
import pandas as pd
from loguru import logger
from scipy import stats
from vivarium.framework.engine import Builder
from vivarium.framework.lookup import LookupTable
from vivarium.framework.randomness import Array, RandomnessStream, get_hash, random
from vivarium.framework.values import Pipeline

from vivarium_census_prl_synth_pop.constants import metadata, paths

SeededDistribution = Tuple[str, stats.rv_continuous]


def len_longest_location() -> int:
    """Returns the length of the longest location in the project.

    Returns
    -------
       Length of the longest location in the project.
    """
    return len(max(metadata.LOCATIONS, key=len))


def sanitize_location(location: str):
    """Cleans up location formatting for writing and reading from file names.

    Parameters
    ----------
    location
        The unsanitized location name.

    Returns
    -------
        The sanitized location name (lower-case with white-space and
        special characters removed.

    """
    # FIXME: Should make this a reversible transformation.
    return location.replace(" ", "_").replace("'", "_").lower()


def delete_if_exists(*paths: Union[Path, List[Path]], confirm=False):
    paths = paths[0] if isinstance(paths[0], list) else paths
    existing_paths = [p for p in paths if p.exists()]
    if existing_paths:
        if confirm:
            # Assumes all paths have the same root dir
            root = existing_paths[0].parent
            names = [p.name for p in existing_paths]
            click.confirm(
                f"Existing files {names} found in directory {root}. Do you want to delete and replace?",
                abort=True,
            )
        for p in existing_paths:
            logger.info(f"Deleting artifact at {str(p)}.")
            p.unlink()


def get_norm(
    mean: float,
    sd: float = None,
    ninety_five_pct_confidence_interval: Tuple[float, float] = None,
) -> stats.norm:
    sd = _get_standard_deviation(mean, sd, ninety_five_pct_confidence_interval)
    return stats.norm(loc=mean, scale=sd)


def get_truncnorm(
    mean: float,
    sd: float = None,
    ninety_five_pct_confidence_interval: Tuple[float, float] = None,
    lower_clip: float = 0.0,
    upper_clip: float = 1.0,
) -> stats.norm:
    sd = _get_standard_deviation(mean, sd, ninety_five_pct_confidence_interval)
    a = (lower_clip - mean) / sd if sd else mean - 1e-03
    b = (upper_clip - mean) / sd if sd else mean + 1e03
    return stats.truncnorm(loc=mean, scale=sd, a=a, b=b)


def _get_standard_deviation(
    mean: float, sd: float, ninety_five_pct_confidence_interval: Tuple[float, float]
) -> float:
    if sd is None and ninety_five_pct_confidence_interval is None:
        raise ValueError(
            "Must provide either a standard deviation or a 95% confidence interval."
        )
    if sd is not None and ninety_five_pct_confidence_interval is not None:
        raise ValueError(
            "Cannot provide both a standard deviation and a 95% confidence interval."
        )
    if ninety_five_pct_confidence_interval is not None:
        lower = ninety_five_pct_confidence_interval[0]
        upper = ninety_five_pct_confidence_interval[1]
        if not (lower <= mean <= upper):
            raise ValueError(
                f"The mean ({mean}) must be between the lower ({lower}) and upper ({upper}) "
                "quantile values."
            )

        stdnorm_quantiles = stats.norm.ppf((0.025, 0.975))
        sd = (upper - lower) / (stdnorm_quantiles[1] - stdnorm_quantiles[0])
    return sd


def get_lognorm_from_quantiles(
    median: float, lower: float, upper: float, quantiles: Tuple[float, float] = (0.025, 0.975)
) -> stats.lognorm:
    """Returns a frozen lognormal distribution with the specified median, such that
    (lower, upper) are approximately equal to the quantiles with ranks
    (quantile_ranks[0], quantile_ranks[1]).
    """
    # Let Y ~ norm(mu, sigma^2) and X = exp(Y), where mu = log(median)
    # so X ~ lognorm(s=sigma, scale=exp(mu)) in scipy's notation.
    # We will determine sigma from the two specified quantiles lower and upper.
    if not (lower <= median <= upper):
        raise ValueError(
            f"The median ({median}) must be between the lower ({lower}) and upper ({upper}) "
            "quantile values."
        )

    # mean (and median) of the normal random variable Y = log(X)
    mu = np.log(median)
    # quantiles of the standard normal distribution corresponding to quantile_ranks
    stdnorm_quantiles = stats.norm.ppf(quantiles)
    # quantiles of Y = log(X) corresponding to the quantiles (lower, upper) for X
    norm_quantiles = np.log([lower, upper])
    # standard deviation of Y = log(X) computed from the above quantiles for Y
    # and the corresponding standard normal quantiles
    sigma = (norm_quantiles[1] - norm_quantiles[0]) / (
        stdnorm_quantiles[1] - stdnorm_quantiles[0]
    )
    # Frozen lognormal distribution for X = exp(Y)
    # (s=sigma is the shape parameter; the scale parameter is exp(mu), which equals the median)
    return stats.lognorm(s=sigma, scale=median)


def get_random_variable_draws(columns: pd.Index, seed: str, distribution) -> pd.Series:
    return pd.Series(
        [get_random_variable(x, seed, distribution) for x in range(0, columns.size)],
        index=columns,
    )


def get_random_variable(draw: int, seed: str, distribution) -> pd.Series:
    np.random.seed(get_hash(f"{seed}_draw_{draw}"))
    return distribution.rvs()


def get_random_variable_draws_for_location(
    columns: pd.Index, location: str, seed: str, distribution
) -> np.array:
    return get_random_variable_draws(columns, f"{seed}_{location}", distribution)


def get_norm_from_quantiles(
    mean: float, lower: float, upper: float, quantiles: Tuple[float, float] = (0.025, 0.975)
) -> stats.norm:
    stdnorm_quantiles = stats.norm.ppf(quantiles)
    sd = (upper - lower) / (stdnorm_quantiles[1] - stdnorm_quantiles[0])
    return stats.norm(loc=mean, scale=sd)


def vectorized_choice(
    options: Array,
    n_to_choose: int,
    randomness_stream: RandomnessStream = None,
    weights: Array = None,
    additional_key: Any = None,
    random_seed: int = None,
):
    if not randomness_stream and (additional_key == None and random_seed == None):
        raise RuntimeError(
            "An additional_key and a random_seed are required in 'vectorized_choice'"
            + "if no RandomnessStream is passed in"
        )
    if weights is None:
        n = len(options)
        weights = np.ones(n) / n
    # for each of n_to_choose, sample uniformly between 0 and 1
    index = pd.Index(np.arange(n_to_choose))
    if randomness_stream is None:
        # Generate an additional_key on-the-fly and use that in randomness.random
        additional_key = f"{additional_key}_{random_seed}"
        probs = random(str(additional_key), index)
    else:
        probs = randomness_stream.get_draw(index, additional_key=additional_key)

    # build cdf based on weights
    pmf = weights / weights.sum()
    cdf = np.cumsum(pmf)

    # for each p_i in probs, count how many elements of cdf for which p_i >= cdf_i
    chosen_indices = np.searchsorted(cdf, probs, side="right")
    return np.take(options, chosen_indices)


def random_integers(
    min_val: int,
    max_val: int,
    index: pd.Index,
    randomness: RandomnessStream,
    additional_key: Any,
) -> pd.Series:
    """

    Parameters
    ----------
    min_val
        inclusive
    max_val
        inclusive
    index
        an index whose length is the number of random draws made
        and which indexes the returned `pandas.Series`.
    randomness:
        RandomnessStream
    additional_key:
        A identifying key for the randomness stream (usually a string)

    Returns
    -------
    pandas.Series
        An indexed set of integers in the interval [a,b]
    """
    return np.floor(
        randomness.get_draw(index=index, additional_key=additional_key)
        * (max_val + 1 - min_val)
        + min_val
    ).astype(int)


def filter_by_rate(
    entity_to_filter: Union[pd.Index, pd.Series],
    randomness: RandomnessStream,
    rate_producer: Union[LookupTable, Pipeline],
    additional_key: Any = None,
) -> pd.Index:
    """
    Parameters
    ----------
    entity_to_filter: a series of every entity that might move. not necessarily unique.  Can be a list of ids or an
        index (household_ids, business_ids, or pandas index or simulants who may move).
    rate_producer: rate_producer for move rates
    randomness: RandomnessStream for component this is being run in
    additional_key: descriptive key to make sure randomness stream produces unique results

    Returns
    -------
    a pd.Index, subset from simulants, with those selected to be filtered.
    """
    entity_to_filter = entity_to_filter.drop_duplicates()
    if type(entity_to_filter) is pd.Series:
        idx = entity_to_filter.index
    else:
        idx = entity_to_filter

    filtered_sims = randomness.filter_for_rate(
        entity_to_filter, rate_producer(idx), additional_key
    )
    return filtered_sims


def build_output_dir(output_dir: Path, subdir: Optional[Union[str, Path]] = None) -> Path:
    if subdir:
        output_dir = output_dir / subdir

    old_umask = os.umask(0o002)
    try:
        output_dir.mkdir(exist_ok=True, parents=True)
    finally:
        os.umask(old_umask)

    return output_dir


def build_final_results_directory(results_dir: str) -> Tuple[Path, Path]:
    final_output_dir = build_output_dir(
        Path(results_dir),
        subdir=paths.FINAL_RESULTS_DIR_NAME / datetime.now().strftime("%Y_%m_%d_%H_%M_%S"),
    )
    raw_output_dir = Path(results_dir) / paths.RAW_RESULTS_DIR_NAME

    return raw_output_dir, final_output_dir


def add_guardian_address_ids(pop: pd.DataFrame) -> pd.DataFrame:
    """Map the address ids of guardians to each simulant's guardian address columns"""
    for i in [1, 2]:
        s_guardian_id = pop[f"guardian_{i}"]
        # is it faster to remove the negative values below?
        s_guardian_id = s_guardian_id[s_guardian_id != -1]
        pop[f"guardian_{i}_address_id"] = s_guardian_id.map(pop["address_id"])
    return pop


def convert_middle_name_to_initial(pop: pd.DataFrame) -> pd.DataFrame:
    """Converts middle names to middle initials. Note that this drops
    the 'middle_name' column altogether and replaces it with 'middle_initial'
    """
    pop["middle_initial"] = pop["middle_name"].str[0]
    pop = pop.drop(columns="middle_name")
    return pop


def sample_acs_standard_households(
    target_number_sims: Optional[int],
    acs_households: pd.DataFrame,
    acs_persons: pd.DataFrame,
    randomness: RandomnessStream,
    num_households: Optional[int] = None,
) -> Tuple[pd.DataFrame, pd.DataFrame]:
    """
    Samples households from ACS using household weights and gets the associated persons.
    The chosen people include households-file columns (pre-merged).
    The acs_sample_household_id in both returned dataframes (chosen households and persons)
    represents the unique household sampling event, even if multiple instances of
    the same ACS household were sampled.

    Requires either target_number_sims or num_households to be provided.
    In the former case, aims for the target_number_sims and slightly undershoots it if it doesn't come out to
    a round number of households.
    In the latter case, samples the given number of households, regardless of how many people are in them.
    """
    if (num_households is None) == (target_number_sims is None):
        raise ValueError(
            "Exactly one of num_households and target_number_sims should be provided."
        )

    if num_households is None:
        # oversample households -- each household has at least one person,
        # so if we get as many households as we need people, we will always
        # have enough people (and probably far too many)
        num_households = target_number_sims

    chosen_households_index = vectorized_choice(
        options=acs_households.index,
        n_to_choose=num_households,
        randomness_stream=randomness,
        weights=acs_households["household_weight"],
        additional_key="choose_standard_households",
    )
    chosen_households = acs_households.loc[chosen_households_index]

    # create unique id for resampled households -- each census_household_id
    # can be sampled multiple times.
    chosen_households["acs_sample_household_id"] = np.arange(len(chosen_households))

    # get all simulants per household
    chosen_persons = pd.merge(
        chosen_households,
        acs_persons[metadata.PERSONS_COLUMNS_TO_INITIALIZE],
        on="census_household_id",
        how="left",
    )

    if target_number_sims is not None:
        # get rid of simulants and households in excess of desired pop size
        households_to_discard = chosen_persons.loc[
            target_number_sims:, "acs_sample_household_id"
        ].unique()
        chosen_persons = chosen_persons.loc[
            ~chosen_persons["acs_sample_household_id"].isin(households_to_discard)
        ]
        chosen_households = chosen_households.loc[
            ~chosen_households["acs_sample_household_id"].isin(households_to_discard)
        ]

    return chosen_households, chosen_persons


def sample_acs_persons(
    target_number_sims: int,
    acs_persons: pd.DataFrame,
    randomness: RandomnessStream,
    additional_key: str,
) -> pd.DataFrame:
    """
    Samples persons from ACS individually with person weights.
    """

    chosen_persons_index = vectorized_choice(
        options=acs_persons.index,
        n_to_choose=target_number_sims,
        randomness_stream=randomness,
        weights=acs_persons["person_weight"],
        additional_key=additional_key,
    )

    return acs_persons.loc[chosen_persons_index].reset_index(drop=True)


def randomly_sample_states_pumas(
    unit_ids: pd.Series,
    state_puma_options: pd.DataFrame,
    additional_key: str,
    randomness_stream: RandomnessStream = None,
    random_seed: int = None,
) -> pd.DataFrame:
    """Randomly sample new states and pumas from the raw data file.

    Args:
        unit_ids (pd.Series): household_ids or business_ids to sample for
        state_puma_options (pd.DataFrame): dataframe with state and puma columns
        additional_key (str): standard RandomnessStream additional_key
        randomness_stream (RandomnessStream, optional): Defaults to None.
        random_seed (int, optional): Only used when trying to call
            vectorized_choice when no RandomnessStream is available
            (eg during setup). Defaults to None.

    Returns:
        pd.DataFrame: Index are the unit_ids and has columns [['state_id', 'puma']]
    """
    if random_seed is None and randomness_stream is None:
        raise RuntimeError("A randomness_stream or random_seed must be provided")
    if random_seed is not None and randomness_stream is not None:
        raise RuntimeError("Only one of randomness_stream or random_seed should be provided")

    states_pumas_idx = vectorized_choice(
        options=state_puma_options.index,
        n_to_choose=len(unit_ids),
        randomness_stream=randomness_stream,
        additional_key=additional_key,
        random_seed=random_seed,
    )
    states_pumas = state_puma_options.loc[states_pumas_idx]
    states_pumas.index = unit_ids
    states_pumas = states_pumas.rename(columns={"state": "state_id"})

    return states_pumas


def get_state_puma_options(builder: Builder) -> pd.DataFrame:
    states_in_artifact = list(
        builder.data.load("population.households")["state"].drop_duplicates()
    )
    state_puma_options = pd.read_csv(paths.PUMA_TO_ZIP_DATA_PATH)[
        ["state", "puma"]
    ].drop_duplicates()
    # Subset to only states that exist in the artifact
    state_puma_options = state_puma_options[
        state_puma_options["state"].isin(states_in_artifact)
    ]

    return state_puma_options


def get_all_simulation_seeds(raw_output_dir: Path) -> List[str]:
    raw_results_files = list(
        chain(*[raw_output_dir.rglob(f"*.{ext}") for ext in metadata.SUPPORTED_EXTENSIONS])
    )

    return sorted(list(set([x.name.split(".")[0].split("_")[-1] for x in raw_results_files])))


def write_to_disk(data: pd.DataFrame, path: Path):
    """
<<<<<<< HEAD
    Converts all object dtypes to categorical and then writes to file to output
    path. If writing to an hdf file, bzip2 compression is used. Alternately can
    write to a parquet file.
=======
    Converts all object dtypes to categorical and then writes to an hdf file
    with bzip2 compression.
>>>>>>> 590d26f5
    Parameters
    ----------
    data
    path

    Returns
    -------

    """
    for column in data.columns:
        if data[column].dtype.name == "object":
            data[column] = data[column].astype("category")
    if ".hdf" == path.suffix:
        data.to_hdf(path, "data", format="table", complib="bzip2", complevel=9)
<<<<<<< HEAD
    elif ".parquet" == path.suffix:
        data.to_parquet(path)
=======
>>>>>>> 590d26f5
    else:
        raise ValueError(
            f"Supported extensions are {metadata.SUPPORTED_EXTENSIONS}. "
            f"{path.suffix[1:]} was provided."
        )<|MERGE_RESOLUTION|>--- conflicted
+++ resolved
@@ -463,33 +463,17 @@
 
 def write_to_disk(data: pd.DataFrame, path: Path):
     """
-<<<<<<< HEAD
     Converts all object dtypes to categorical and then writes to file to output
     path. If writing to an hdf file, bzip2 compression is used. Alternately can
     write to a parquet file.
-=======
-    Converts all object dtypes to categorical and then writes to an hdf file
-    with bzip2 compression.
->>>>>>> 590d26f5
-    Parameters
-    ----------
-    data
-    path
-
-    Returns
-    -------
-
     """
     for column in data.columns:
         if data[column].dtype.name == "object":
             data[column] = data[column].astype("category")
     if ".hdf" == path.suffix:
         data.to_hdf(path, "data", format="table", complib="bzip2", complevel=9)
-<<<<<<< HEAD
     elif ".parquet" == path.suffix:
         data.to_parquet(path)
-=======
->>>>>>> 590d26f5
     else:
         raise ValueError(
             f"Supported extensions are {metadata.SUPPORTED_EXTENSIONS}. "
