--- conflicted
+++ resolved
@@ -165,10 +165,7 @@
 
 def _capitalize_names(name):
     if type(name) == str:
-<<<<<<< HEAD
-=======
         name = name.lower()
->>>>>>> 7a4016f1
         for connector in [" ", "-"]:
             name = connector.join([i[0].upper() + i[1:] for i in name.split(connector)])
         return name
@@ -180,11 +177,8 @@
 
     df_census_names = pd.read_csv(paths.LAST_NAME_DATA_PATH, na_values=['(S)'])
 
-<<<<<<< HEAD
-    df_census_names.name = df_census_names.name.str.lower().apply(_capitalize_names)
-=======
+
     df_census_names['name'] = df_census_names['name'].apply(_capitalize_names)
->>>>>>> 7a4016f1
 
     ## fill missing values with equal amounts of what is left ##
     # per row, count N pct cols that are null
