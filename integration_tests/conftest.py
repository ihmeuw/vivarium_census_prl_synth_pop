from typing import List, Tuple

import pandas as pd
import pytest
from vivarium import InteractiveContext

from vivarium_census_prl_synth_pop.constants import paths


@pytest.fixture(scope="session")
def sim() -> InteractiveContext:
    """Initialize a simulation for use in tests"""
    simulation = InteractiveContext(paths.MODEL_SPEC_DIR / "model_spec.yaml", setup=False)
    simulation.configuration.population.population_size = 20_000
    simulation.setup()
    return simulation


TIME_STEPS_TO_TEST = [0, 1, 10]


@pytest.fixture(scope="session")
def populations(sim) -> List[pd.DataFrame]:
    population_states = []
    for _ in range(max(TIME_STEPS_TO_TEST) + 1):
        pop = sim.get_population(untracked=True)
        population_states.append(pop)

        sim.step()

    return population_states


@pytest.fixture(scope="session")
def tracked_populations(populations) -> List[pd.DataFrame]:
    return [pop[pop["tracked"]] for pop in populations]


@pytest.fixture(scope="session")
<<<<<<< HEAD
def simulants_on_adjacent_timesteps(populations) -> List[pd.DataFrame]:
=======
def simulants_on_adjacent_timesteps(populations) -> List[Tuple[pd.DataFrame, pd.DataFrame]]:
>>>>>>> 4f64cfdf
    timestep_pairs = []

    for before, after in zip(populations, populations[1:]):
        common_simulants = before.index.intersection(after.index)
        timestep_pairs.append((before.loc[common_simulants], after.loc[common_simulants]))

    return timestep_pairs


@pytest.fixture(scope="session")
def tracked_live_populations(tracked_populations) -> List[pd.DataFrame]:
    return [pop[pop["alive"] == "alive"] for pop in tracked_populations]<|MERGE_RESOLUTION|>--- conflicted
+++ resolved
@@ -37,11 +37,7 @@
 
 
 @pytest.fixture(scope="session")
-<<<<<<< HEAD
-def simulants_on_adjacent_timesteps(populations) -> List[pd.DataFrame]:
-=======
 def simulants_on_adjacent_timesteps(populations) -> List[Tuple[pd.DataFrame, pd.DataFrame]]:
->>>>>>> 4f64cfdf
     timestep_pairs = []
 
     for before, after in zip(populations, populations[1:]):
