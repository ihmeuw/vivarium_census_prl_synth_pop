--- conflicted
+++ resolved
@@ -23,11 +23,7 @@
 def populations(sim) -> List[pd.DataFrame]:
     population_states = []
     for _ in range(max(TIME_STEPS_TO_TEST) + 1):
-<<<<<<< HEAD
         pop = sim.get_population(untracked=True).assign(time=sim.current_time)
-        population_states.append(pop)
-=======
-        pop = sim.get_population(untracked=True)
         pipelines = sim.list_values()
         for pipeline in pipelines:
             p = sim.get_value(pipeline)(pop.index)
@@ -39,7 +35,6 @@
             else:
                 # Pipeline is a Series
                 pop[pipeline] = p
->>>>>>> 66960571
 
         population_states.append(pop)
         sim.step()
