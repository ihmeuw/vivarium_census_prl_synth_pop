--- conflicted
+++ resolved
@@ -81,12 +81,6 @@
     return pipeline_columns
 
 
-<<<<<<< HEAD
-class FuzzyTester:
-    def __init__(
-        self, num_comparisons: int, overall_significance_level: float, power_level: float
-    ) -> None:
-=======
 class FuzzyChecker:
     """
     This class manages "fuzzy" checks -- that is, checks of values that are
@@ -105,8 +99,9 @@
     hypotheses across the entire "family" of hypotheses tested.
     """
 
-    def __init__(self, num_comparisons: int, overall_significance_level: float) -> None:
->>>>>>> 9721015c
+    def __init__(
+        self, num_comparisons: int, overall_significance_level: float, power_level: float
+    ) -> None:
         self.num_comparisons = num_comparisons
         self.overall_significance_level = overall_significance_level
         self.power_level = power_level
@@ -146,7 +141,6 @@
                 numerator, denominator, true_value_min, true_value_max
             )
 
-<<<<<<< HEAD
             rejection_area_low_max = self._binary_search_integers(
                 lambda x: self._two_tailed_binomial_test(
                     x, denominator, true_value_min, true_value_max
@@ -206,9 +200,7 @@
                     1,
                 )
 
-=======
         reject_null = p_value < test_significance_level
->>>>>>> 9721015c
         self.comparisons_made.append(
             {
                 "name": name,
@@ -220,15 +212,11 @@
                 "true_value_max": true_value_max,
                 "p_value": p_value,
                 "test_significance_level": test_significance_level,
-<<<<<<< HEAD
-                "reject_null": p_value < test_significance_level,
+                "reject_null": reject_null,
                 "rejection_area_low_max": rejection_area_low_max,
                 "rejection_area_high_min": rejection_area_high_min,
                 "powered_value_lb": powered_value_lb,
                 "powered_value_ub": powered_value_ub,
-=======
-                "reject_null": reject_null,
->>>>>>> 9721015c
             }
         )
 
