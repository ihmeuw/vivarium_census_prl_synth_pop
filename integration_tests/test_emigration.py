--- conflicted
+++ resolved
@@ -9,21 +9,11 @@
         subset_to_living_tracked=False,
     )
 
-<<<<<<< HEAD
     # Only occurs to living, tracked simulants
     living_tracked = all_simulant_links["tracked_before"] & (
         all_simulant_links["alive_before"] == "alive"
     )
     assert living_tracked[all_emigration_status].all()
-=======
-    for before, after in simulants_on_adjacent_timesteps:
-        households_remaining_in_us = after[after["in_united_states"]]["household_id"]
-        individual_emigrants = (
-            before["in_united_states"]
-            & ~after["in_united_states"]
-            & after["household_id"].isin(households_remaining_in_us)
-        )
->>>>>>> f1f38fbe
 
     emigrants = all_simulant_links[all_emigration_status]
 
@@ -53,60 +43,28 @@
     assert 0 < all_individual_emigration_status.mean() < 0.1
 
 
-<<<<<<< HEAD
-def test_non_reference_people_emigrate(simulants_on_adjacent_timesteps):
-    all_simulant_links, all_nrp_emigration_status = all_time_emigration_condition(
+def test_non_gq_individuals_emigrate(simulants_on_adjacent_timesteps):
+    all_simulant_links, all_non_gq_emigration_status = all_time_emigration_condition(
         simulants_on_adjacent_timesteps,
         lambda before, after: (
-            after["household_id"].isin(after[after["tracked"]]["household_id"])
-=======
-def test_non_gq_individuals_emigrate(simulants_on_adjacent_timesteps):
-    # This is a very rare event, so we can't assert that it happens
-    # on every timestep; instead, we aggregate across all timesteps.
-    all_non_gq_emigration_status = []
-
-    for before, after in simulants_on_adjacent_timesteps:
-        households_remaining_in_us = after[after["in_united_states"]]["household_id"]
-        non_gq_individual_emigrants = (
-            before["in_united_states"]
-            & ~after["in_united_states"]
-            & after["household_id"].isin(households_remaining_in_us)
->>>>>>> f1f38fbe
+            after["household_id"].isin(after[after["in_united_states"]]["household_id"])
             & (before["housing_type"] == "Standard")
         ),
     )
 
-<<<<<<< HEAD
-    emigrants = all_simulant_links[all_nrp_emigration_status]
+    emigrants = all_simulant_links[all_non_gq_emigration_status]
     assert (emigrants["relation_to_household_head_before"] != "Reference person").all()
 
-    assert 0 < all_nrp_emigration_status.mean() < 0.1
+    assert 0 < all_non_gq_emigration_status.mean() < 0.1
 
 
-def test_gq_people_emigrate(simulants_on_adjacent_timesteps):
+def test_gq_individuals_emigrate(simulants_on_adjacent_timesteps):
     _, all_gq_emigration_status = all_time_emigration_condition(
         simulants_on_adjacent_timesteps,
         lambda before, after: before["housing_type"] != "Standard",
     )
 
     assert 0 < all_gq_emigration_status.mean() < 0.1
-=======
-        # Only occurs to living, tracked people
-        living_tracked = before["tracked"] & (before["alive"] == "alive")
-        assert living_tracked[non_gq_individual_emigrants].all()
-
-        assert (
-            before[non_gq_individual_emigrants]["relation_to_household_head"]
-            != "Reference person"
-        ).all()
-
-        all_non_gq_emigration_status.append(non_gq_individual_emigrants[living_tracked])
-
-    all_non_gq_emigration_status = pd.concat(all_non_gq_emigration_status, ignore_index=True)
-    # VERY conservative upper bound on how often this should be occurring, as a proportion
-    # of living, tracked simulant-steps
-    assert 0 < all_non_gq_emigration_status.mean() < 0.1
->>>>>>> f1f38fbe
 
 
 def test_nothing_happens_to_emigrated_people(simulants_on_adjacent_timesteps):
@@ -134,7 +92,9 @@
         assert before.index.equals(after.index)
         all_time_links.append(before.join(after, lsuffix="_before", rsuffix="_after"))
         all_time_condition.append(
-            before["tracked"] & ~after["tracked"] & condition_func(before, after)
+            before["in_united_states"]
+            & ~after["in_united_states"]
+            & condition_func(before, after)
         )
 
     all_time_links = pd.concat(all_time_links, ignore_index=True)
