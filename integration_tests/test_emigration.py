import pandas as pd


def test_there_is_emigration(simulants_on_adjacent_timesteps):
    # This is a very rare event, so we can't assert that it happens
    # on every timestep; instead, we aggregate across all timesteps.
    all_simulant_links, all_emigration_status = all_time_emigration_condition(
        simulants_on_adjacent_timesteps,
        subset_to_living_tracked=False,
    )

    # Only occurs to living, tracked simulants
    living_tracked = all_simulant_links["tracked_before"] & (
        all_simulant_links["alive_before"] == "alive"
    )
    assert living_tracked[all_emigration_status].all()

    emigrants = all_simulant_links[all_emigration_status]

    assert (emigrants["exit_time_after"] == emigrants["time_after"]).all()

    # Does not change other attributes
    assert (emigrants["household_id_before"] == emigrants["household_id_after"]).all()
    assert (emigrants["housing_type_before"] == emigrants["housing_type_after"]).all()
    assert (
        emigrants["relation_to_household_head_before"]
        == emigrants["relation_to_household_head_after"]
    ).all()

    # VERY conservative upper bound on how often this should be occurring, as a proportion
    # of living, tracked simulant-steps
    assert 0 < all_emigration_status[living_tracked].mean() < 0.1


def test_individuals_emigrate(simulants_on_adjacent_timesteps):
    _, all_individual_emigration_status = all_time_emigration_condition(
        simulants_on_adjacent_timesteps,
        lambda before, after: before["household_id"].isin(
            after[after["tracked"]]["household_id"]
        ),
    )

    assert 0 < all_individual_emigration_status.mean() < 0.1


def test_non_gq_individuals_emigrate(simulants_on_adjacent_timesteps):
    all_simulant_links, all_non_gq_emigration_status = all_time_emigration_condition(
        simulants_on_adjacent_timesteps,
        lambda before, after: (
            after["household_id"].isin(after[after["in_united_states"]]["household_id"])
            & (before["housing_type"] == "Standard")
        ),
    )

    emigrants = all_simulant_links[all_non_gq_emigration_status]
    assert (emigrants["relation_to_household_head_before"] != "Reference person").all()

    assert 0 < all_non_gq_emigration_status.mean() < 0.1


def test_gq_individuals_emigrate(simulants_on_adjacent_timesteps):
    _, all_gq_emigration_status = all_time_emigration_condition(
        simulants_on_adjacent_timesteps,
        lambda before, after: before["housing_type"] != "Standard",
    )

    assert 0 < all_gq_emigration_status.mean() < 0.1


<<<<<<< HEAD
def test_households_emigrate(simulants_on_adjacent_timesteps):
    all_simulant_links, all_household_emigration_status = all_time_emigration_condition(
        simulants_on_adjacent_timesteps,
        lambda before, after: ~before["household_id"].isin(
            after[after["tracked"]]["household_id"]
        ),
    )

    emigrants = all_simulant_links[all_household_emigration_status]

    # Never GQ households
    assert (emigrants["housing_type_before"] == "Standard").all()

    assert 0 < all_household_emigration_status.mean() < 0.1


def test_nothing_happens_to_emigrated_people(simulants_on_adjacent_timesteps):
=======
def test_emigrated_people_are_untracked(populations):
>>>>>>> b969e35b
    # For now, those who are outside the US are untracked and nothing happens to them
    # May change if we want to allow emigrants to come *back* into the US
    for pop in populations:
        assert not pop[~pop["in_united_states"]]["tracked"].any()


def test_nothing_happens_to_untracked_people(simulants_on_adjacent_timesteps):
    for before, after in simulants_on_adjacent_timesteps:
        untracked = ~before["tracked"]
        if untracked.sum() == 0:
            continue

        columns_do_not_change = [c for c in before.columns if c != "time"]
        assert before.loc[untracked, columns_do_not_change].equals(
            after.loc[untracked, columns_do_not_change]
        )


def all_time_emigration_condition(
    simulants_on_adjacent_timesteps,
    condition_func=lambda before, after: True,
    subset_to_living_tracked=True,
):
    all_time_links = []
    all_time_condition = []

    for before, after in simulants_on_adjacent_timesteps:
        assert before.index.equals(after.index)
        all_time_links.append(before.join(after, lsuffix="_before", rsuffix="_after"))
        all_time_condition.append(
            before["in_united_states"]
            & ~after["in_united_states"]
            & condition_func(before, after)
        )

    all_time_links = pd.concat(all_time_links, ignore_index=True)
    all_time_condition = pd.concat(all_time_condition, ignore_index=True)

    if subset_to_living_tracked:
        living_tracked = (all_time_links["alive_before"] == "alive") & all_time_links[
            "tracked_before"
        ]
        all_time_links = all_time_links[living_tracked]
        all_time_condition = all_time_condition[living_tracked]

    return all_time_links, all_time_condition<|MERGE_RESOLUTION|>--- conflicted
+++ resolved
@@ -67,7 +67,6 @@
     assert 0 < all_gq_emigration_status.mean() < 0.1
 
 
-<<<<<<< HEAD
 def test_households_emigrate(simulants_on_adjacent_timesteps):
     all_simulant_links, all_household_emigration_status = all_time_emigration_condition(
         simulants_on_adjacent_timesteps,
@@ -84,10 +83,7 @@
     assert 0 < all_household_emigration_status.mean() < 0.1
 
 
-def test_nothing_happens_to_emigrated_people(simulants_on_adjacent_timesteps):
-=======
 def test_emigrated_people_are_untracked(populations):
->>>>>>> b969e35b
     # For now, those who are outside the US are untracked and nothing happens to them
     # May change if we want to allow emigrants to come *back* into the US
     for pop in populations:
