--- conflicted
+++ resolved
@@ -94,8 +94,6 @@
 
 def test_income_updates_for_same_age_simulants(simulants_on_adjacent_timesteps):
     for before, after in simulants_on_adjacent_timesteps:
-<<<<<<< HEAD
-=======
         # Income is only calculated for tracked simulants
         tracked = after["tracked"]
         assert (after[~tracked]["income"] == 0).all()
@@ -103,7 +101,6 @@
         before = before[tracked]
         after = after[tracked]
 
->>>>>>> 7baad66b
         changed_jobs = (before["employer_id"] != after["employer_id"]) & (
             np.floor(before["age"]) == np.floor(after["age"])
         )
